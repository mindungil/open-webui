import json
import logging
import mimetypes
import os
import shutil
import asyncio

import uuid
from datetime import datetime
from pathlib import Path
from typing import Iterator, List, Optional, Sequence, Union

from fastapi import (
    Depends,
    FastAPI,
    File,
    Form,
    HTTPException,
    UploadFile,
    Request,
    status,
    APIRouter,
)
from fastapi.middleware.cors import CORSMiddleware
from fastapi.concurrency import run_in_threadpool
from pydantic import BaseModel
import tiktoken


from langchain.text_splitter import RecursiveCharacterTextSplitter, TokenTextSplitter
from langchain_text_splitters import MarkdownHeaderTextSplitter
from langchain_core.documents import Document

from open_webui.models.files import FileModel, Files
from open_webui.models.knowledge import Knowledges
from open_webui.storage.provider import Storage


from open_webui.retrieval.vector.factory import VECTOR_DB_CLIENT

# Document loaders
from open_webui.retrieval.loaders.main import Loader
from open_webui.retrieval.loaders.youtube import YoutubeLoader

# Web search engines
from open_webui.retrieval.web.main import SearchResult
from open_webui.retrieval.web.utils import get_web_loader
from open_webui.retrieval.web.ollama import search_ollama_cloud
from open_webui.retrieval.web.perplexity_search import search_perplexity_search
from open_webui.retrieval.web.brave import search_brave
from open_webui.retrieval.web.kagi import search_kagi
from open_webui.retrieval.web.mojeek import search_mojeek
from open_webui.retrieval.web.bocha import search_bocha
from open_webui.retrieval.web.duckduckgo import search_duckduckgo
from open_webui.retrieval.web.google_pse import search_google_pse
from open_webui.retrieval.web.jina_search import search_jina
from open_webui.retrieval.web.searchapi import search_searchapi
from open_webui.retrieval.web.serpapi import search_serpapi
from open_webui.retrieval.web.searxng import search_searxng
from open_webui.retrieval.web.yacy import search_yacy
from open_webui.retrieval.web.serper import search_serper
from open_webui.retrieval.web.serply import search_serply
from open_webui.retrieval.web.serpstack import search_serpstack
from open_webui.retrieval.web.tavily import search_tavily
from open_webui.retrieval.web.bing import search_bing
from open_webui.retrieval.web.exa import search_exa
from open_webui.retrieval.web.perplexity import search_perplexity
from open_webui.retrieval.web.sougou import search_sougou
from open_webui.retrieval.web.firecrawl import search_firecrawl
from open_webui.retrieval.web.external import search_external

from open_webui.retrieval.utils import (
    get_embedding_function,
    get_reranking_function,
    get_model_path,
    query_collection,
    query_collection_with_hybrid_search,
    query_doc,
    query_doc_with_hybrid_search,
)
from open_webui.utils.misc import (
    calculate_sha256_string,
)
from open_webui.utils.auth import get_admin_user, get_verified_user

from open_webui.config import (
    ENV,
    RAG_EMBEDDING_MODEL_AUTO_UPDATE,
    RAG_EMBEDDING_MODEL_TRUST_REMOTE_CODE,
    RAG_RERANKING_MODEL_AUTO_UPDATE,
    RAG_RERANKING_MODEL_TRUST_REMOTE_CODE,
    UPLOAD_DIR,
    DEFAULT_LOCALE,
    RAG_EMBEDDING_CONTENT_PREFIX,
    RAG_EMBEDDING_QUERY_PREFIX,
)
from open_webui.env import (
    SRC_LOG_LEVELS,
    DEVICE_TYPE,
    DOCKER,
    SENTENCE_TRANSFORMERS_BACKEND,
    SENTENCE_TRANSFORMERS_MODEL_KWARGS,
    SENTENCE_TRANSFORMERS_CROSS_ENCODER_BACKEND,
    SENTENCE_TRANSFORMERS_CROSS_ENCODER_MODEL_KWARGS,
)

from open_webui.constants import ERROR_MESSAGES

log = logging.getLogger(__name__)
log.setLevel(SRC_LOG_LEVELS["RAG"])

##########################################
#
# Utility functions
#
##########################################


def get_ef(
    engine: str,
    embedding_model: str,
    auto_update: bool = False,
):
    ef = None
    if embedding_model and engine == "":
        from sentence_transformers import SentenceTransformer

        try:
            ef = SentenceTransformer(
                get_model_path(embedding_model, auto_update),
                device=DEVICE_TYPE,
                trust_remote_code=RAG_EMBEDDING_MODEL_TRUST_REMOTE_CODE,
                backend=SENTENCE_TRANSFORMERS_BACKEND,
                model_kwargs=SENTENCE_TRANSFORMERS_MODEL_KWARGS,
            )
        except Exception as e:
            log.debug(f"Error loading SentenceTransformer: {e}")

    return ef


def get_rf(
    engine: str = "",
    reranking_model: Optional[str] = None,
    external_reranker_url: str = "",
    external_reranker_api_key: str = "",
    auto_update: bool = False,
):
    rf = None
    if reranking_model:
        if any(model in reranking_model for model in ["jinaai/jina-colbert-v2"]):
            try:
                from open_webui.retrieval.models.colbert import ColBERT

                rf = ColBERT(
                    get_model_path(reranking_model, auto_update),
                    env="docker" if DOCKER else None,
                )

            except Exception as e:
                log.error(f"ColBERT: {e}")
                raise Exception(ERROR_MESSAGES.DEFAULT(e))
        else:
            if engine == "external":
                try:
                    from open_webui.retrieval.models.external import ExternalReranker

                    rf = ExternalReranker(
                        url=external_reranker_url,
                        api_key=external_reranker_api_key,
                        model=reranking_model,
                    )
                except Exception as e:
                    log.error(f"ExternalReranking: {e}")
                    raise Exception(ERROR_MESSAGES.DEFAULT(e))
            else:
                import sentence_transformers

                try:
                    rf = sentence_transformers.CrossEncoder(
                        get_model_path(reranking_model, auto_update),
                        device=DEVICE_TYPE,
                        trust_remote_code=RAG_RERANKING_MODEL_TRUST_REMOTE_CODE,
                        backend=SENTENCE_TRANSFORMERS_CROSS_ENCODER_BACKEND,
                        model_kwargs=SENTENCE_TRANSFORMERS_CROSS_ENCODER_MODEL_KWARGS,
                    )
                except Exception as e:
                    log.error(f"CrossEncoder: {e}")
                    raise Exception(ERROR_MESSAGES.DEFAULT("CrossEncoder error"))

    return rf


##########################################
#
# API routes
#
##########################################


router = APIRouter()


class CollectionNameForm(BaseModel):
    collection_name: Optional[str] = None


class ProcessUrlForm(CollectionNameForm):
    url: str


class SearchForm(BaseModel):
    queries: List[str]


@router.get("/")
async def get_status(request: Request):
    return {
        "status": True,
        "chunk_size": request.app.state.config.CHUNK_SIZE,
        "chunk_overlap": request.app.state.config.CHUNK_OVERLAP,
        "template": request.app.state.config.RAG_TEMPLATE,
        "embedding_engine": request.app.state.config.RAG_EMBEDDING_ENGINE,
        "embedding_model": request.app.state.config.RAG_EMBEDDING_MODEL,
        "reranking_model": request.app.state.config.RAG_RERANKING_MODEL,
        "embedding_batch_size": request.app.state.config.RAG_EMBEDDING_BATCH_SIZE,
    }


@router.get("/embedding")
async def get_embedding_config(request: Request, user=Depends(get_admin_user)):
    return {
        "status": True,
        "embedding_engine": request.app.state.config.RAG_EMBEDDING_ENGINE,
        "embedding_model": request.app.state.config.RAG_EMBEDDING_MODEL,
        "embedding_batch_size": request.app.state.config.RAG_EMBEDDING_BATCH_SIZE,
        "openai_config": {
            "url": request.app.state.config.RAG_OPENAI_API_BASE_URL,
            "key": request.app.state.config.RAG_OPENAI_API_KEY,
        },
        "ollama_config": {
            "url": request.app.state.config.RAG_OLLAMA_BASE_URL,
            "key": request.app.state.config.RAG_OLLAMA_API_KEY,
        },
        "azure_openai_config": {
            "url": request.app.state.config.RAG_AZURE_OPENAI_BASE_URL,
            "key": request.app.state.config.RAG_AZURE_OPENAI_API_KEY,
            "version": request.app.state.config.RAG_AZURE_OPENAI_API_VERSION,
        },
    }


class OpenAIConfigForm(BaseModel):
    url: str
    key: str


class OllamaConfigForm(BaseModel):
    url: str
    key: str


class AzureOpenAIConfigForm(BaseModel):
    url: str
    key: str
    version: str


class EmbeddingModelUpdateForm(BaseModel):
    openai_config: Optional[OpenAIConfigForm] = None
    ollama_config: Optional[OllamaConfigForm] = None
    azure_openai_config: Optional[AzureOpenAIConfigForm] = None
    embedding_engine: str
    embedding_model: str
    embedding_batch_size: Optional[int] = 1


@router.post("/embedding/update")
async def update_embedding_config(
    request: Request, form_data: EmbeddingModelUpdateForm, user=Depends(get_admin_user)
):
    log.info(
        f"Updating embedding model: {request.app.state.config.RAG_EMBEDDING_MODEL} to {form_data.embedding_model}"
    )
    if request.app.state.config.RAG_EMBEDDING_ENGINE == "":
        # unloads current internal embedding model and clears VRAM cache
        request.app.state.ef = None
        request.app.state.EMBEDDING_FUNCTION = None
        import gc

        gc.collect()
        if DEVICE_TYPE == "cuda":
            import torch

            if torch.cuda.is_available():
                torch.cuda.empty_cache()
    try:
        request.app.state.config.RAG_EMBEDDING_ENGINE = form_data.embedding_engine
        request.app.state.config.RAG_EMBEDDING_MODEL = form_data.embedding_model

        if request.app.state.config.RAG_EMBEDDING_ENGINE in [
            "ollama",
            "openai",
            "azure_openai",
        ]:
            if form_data.openai_config is not None:
                request.app.state.config.RAG_OPENAI_API_BASE_URL = (
                    form_data.openai_config.url
                )
                request.app.state.config.RAG_OPENAI_API_KEY = (
                    form_data.openai_config.key
                )

            if form_data.ollama_config is not None:
                request.app.state.config.RAG_OLLAMA_BASE_URL = (
                    form_data.ollama_config.url
                )
                request.app.state.config.RAG_OLLAMA_API_KEY = (
                    form_data.ollama_config.key
                )

            if form_data.azure_openai_config is not None:
                request.app.state.config.RAG_AZURE_OPENAI_BASE_URL = (
                    form_data.azure_openai_config.url
                )
                request.app.state.config.RAG_AZURE_OPENAI_API_KEY = (
                    form_data.azure_openai_config.key
                )
                request.app.state.config.RAG_AZURE_OPENAI_API_VERSION = (
                    form_data.azure_openai_config.version
                )

            request.app.state.config.RAG_EMBEDDING_BATCH_SIZE = (
                form_data.embedding_batch_size
            )

        request.app.state.ef = get_ef(
            request.app.state.config.RAG_EMBEDDING_ENGINE,
            request.app.state.config.RAG_EMBEDDING_MODEL,
        )

        request.app.state.EMBEDDING_FUNCTION = get_embedding_function(
            request.app.state.config.RAG_EMBEDDING_ENGINE,
            request.app.state.config.RAG_EMBEDDING_MODEL,
            request.app.state.ef,
            (
                request.app.state.config.RAG_OPENAI_API_BASE_URL
                if request.app.state.config.RAG_EMBEDDING_ENGINE == "openai"
                else (
                    request.app.state.config.RAG_OLLAMA_BASE_URL
                    if request.app.state.config.RAG_EMBEDDING_ENGINE == "ollama"
                    else request.app.state.config.RAG_AZURE_OPENAI_BASE_URL
                )
            ),
            (
                request.app.state.config.RAG_OPENAI_API_KEY
                if request.app.state.config.RAG_EMBEDDING_ENGINE == "openai"
                else (
                    request.app.state.config.RAG_OLLAMA_API_KEY
                    if request.app.state.config.RAG_EMBEDDING_ENGINE == "ollama"
                    else request.app.state.config.RAG_AZURE_OPENAI_API_KEY
                )
            ),
            request.app.state.config.RAG_EMBEDDING_BATCH_SIZE,
            azure_api_version=(
                request.app.state.config.RAG_AZURE_OPENAI_API_VERSION
                if request.app.state.config.RAG_EMBEDDING_ENGINE == "azure_openai"
                else None
            ),
        )

        return {
            "status": True,
            "embedding_engine": request.app.state.config.RAG_EMBEDDING_ENGINE,
            "embedding_model": request.app.state.config.RAG_EMBEDDING_MODEL,
            "embedding_batch_size": request.app.state.config.RAG_EMBEDDING_BATCH_SIZE,
            "openai_config": {
                "url": request.app.state.config.RAG_OPENAI_API_BASE_URL,
                "key": request.app.state.config.RAG_OPENAI_API_KEY,
            },
            "ollama_config": {
                "url": request.app.state.config.RAG_OLLAMA_BASE_URL,
                "key": request.app.state.config.RAG_OLLAMA_API_KEY,
            },
            "azure_openai_config": {
                "url": request.app.state.config.RAG_AZURE_OPENAI_BASE_URL,
                "key": request.app.state.config.RAG_AZURE_OPENAI_API_KEY,
                "version": request.app.state.config.RAG_AZURE_OPENAI_API_VERSION,
            },
        }
    except Exception as e:
        log.exception(f"Problem updating embedding model: {e}")
        raise HTTPException(
            status_code=status.HTTP_500_INTERNAL_SERVER_ERROR,
            detail=ERROR_MESSAGES.DEFAULT(e),
        )


@router.get("/config")
async def get_rag_config(request: Request, user=Depends(get_admin_user)):
    return {
        "status": True,
        # RAG settings
        "RAG_TEMPLATE": request.app.state.config.RAG_TEMPLATE,
        "TOP_K": request.app.state.config.TOP_K,
        "BYPASS_EMBEDDING_AND_RETRIEVAL": request.app.state.config.BYPASS_EMBEDDING_AND_RETRIEVAL,
        "RAG_FULL_CONTEXT": request.app.state.config.RAG_FULL_CONTEXT,
        # Hybrid search settings
        "ENABLE_RAG_HYBRID_SEARCH": request.app.state.config.ENABLE_RAG_HYBRID_SEARCH,
        "TOP_K_RERANKER": request.app.state.config.TOP_K_RERANKER,
        "RELEVANCE_THRESHOLD": request.app.state.config.RELEVANCE_THRESHOLD,
        "HYBRID_BM25_WEIGHT": request.app.state.config.HYBRID_BM25_WEIGHT,
        # Content extraction settings
        "CONTENT_EXTRACTION_ENGINE": request.app.state.config.CONTENT_EXTRACTION_ENGINE,
        "PDF_EXTRACT_IMAGES": request.app.state.config.PDF_EXTRACT_IMAGES,
        "DATALAB_MARKER_API_KEY": request.app.state.config.DATALAB_MARKER_API_KEY,
        "DATALAB_MARKER_API_BASE_URL": request.app.state.config.DATALAB_MARKER_API_BASE_URL,
        "DATALAB_MARKER_ADDITIONAL_CONFIG": request.app.state.config.DATALAB_MARKER_ADDITIONAL_CONFIG,
        "DATALAB_MARKER_SKIP_CACHE": request.app.state.config.DATALAB_MARKER_SKIP_CACHE,
        "DATALAB_MARKER_FORCE_OCR": request.app.state.config.DATALAB_MARKER_FORCE_OCR,
        "DATALAB_MARKER_PAGINATE": request.app.state.config.DATALAB_MARKER_PAGINATE,
        "DATALAB_MARKER_STRIP_EXISTING_OCR": request.app.state.config.DATALAB_MARKER_STRIP_EXISTING_OCR,
        "DATALAB_MARKER_DISABLE_IMAGE_EXTRACTION": request.app.state.config.DATALAB_MARKER_DISABLE_IMAGE_EXTRACTION,
        "DATALAB_MARKER_FORMAT_LINES": request.app.state.config.DATALAB_MARKER_FORMAT_LINES,
        "DATALAB_MARKER_USE_LLM": request.app.state.config.DATALAB_MARKER_USE_LLM,
        "DATALAB_MARKER_OUTPUT_FORMAT": request.app.state.config.DATALAB_MARKER_OUTPUT_FORMAT,
        "EXTERNAL_DOCUMENT_LOADER_URL": request.app.state.config.EXTERNAL_DOCUMENT_LOADER_URL,
        "EXTERNAL_DOCUMENT_LOADER_API_KEY": request.app.state.config.EXTERNAL_DOCUMENT_LOADER_API_KEY,
        "TIKA_SERVER_URL": request.app.state.config.TIKA_SERVER_URL,
        "DOCLING_SERVER_URL": request.app.state.config.DOCLING_SERVER_URL,
        "DOCLING_DO_OCR": request.app.state.config.DOCLING_DO_OCR,
        "DOCLING_FORCE_OCR": request.app.state.config.DOCLING_FORCE_OCR,
        "DOCLING_OCR_ENGINE": request.app.state.config.DOCLING_OCR_ENGINE,
        "DOCLING_OCR_LANG": request.app.state.config.DOCLING_OCR_LANG,
        "DOCLING_PDF_BACKEND": request.app.state.config.DOCLING_PDF_BACKEND,
        "DOCLING_TABLE_MODE": request.app.state.config.DOCLING_TABLE_MODE,
        "DOCLING_PIPELINE": request.app.state.config.DOCLING_PIPELINE,
        "DOCLING_DO_PICTURE_DESCRIPTION": request.app.state.config.DOCLING_DO_PICTURE_DESCRIPTION,
        "DOCLING_PICTURE_DESCRIPTION_MODE": request.app.state.config.DOCLING_PICTURE_DESCRIPTION_MODE,
        "DOCLING_PICTURE_DESCRIPTION_LOCAL": request.app.state.config.DOCLING_PICTURE_DESCRIPTION_LOCAL,
        "DOCLING_PICTURE_DESCRIPTION_API": request.app.state.config.DOCLING_PICTURE_DESCRIPTION_API,
        "DOCUMENT_INTELLIGENCE_ENDPOINT": request.app.state.config.DOCUMENT_INTELLIGENCE_ENDPOINT,
        "DOCUMENT_INTELLIGENCE_KEY": request.app.state.config.DOCUMENT_INTELLIGENCE_KEY,
        "MISTRAL_OCR_API_KEY": request.app.state.config.MISTRAL_OCR_API_KEY,
        # Reranking settings
        "RAG_RERANKING_MODEL": request.app.state.config.RAG_RERANKING_MODEL,
        "RAG_RERANKING_ENGINE": request.app.state.config.RAG_RERANKING_ENGINE,
        "RAG_EXTERNAL_RERANKER_URL": request.app.state.config.RAG_EXTERNAL_RERANKER_URL,
        "RAG_EXTERNAL_RERANKER_API_KEY": request.app.state.config.RAG_EXTERNAL_RERANKER_API_KEY,
        # Chunking settings
        "TEXT_SPLITTER": request.app.state.config.TEXT_SPLITTER,
        "CHUNK_SIZE": request.app.state.config.CHUNK_SIZE,
        "CHUNK_OVERLAP": request.app.state.config.CHUNK_OVERLAP,
        # File upload settings
        "FILE_MAX_SIZE": request.app.state.config.FILE_MAX_SIZE,
        "FILE_MAX_COUNT": request.app.state.config.FILE_MAX_COUNT,
        "FILE_IMAGE_COMPRESSION_WIDTH": request.app.state.config.FILE_IMAGE_COMPRESSION_WIDTH,
        "FILE_IMAGE_COMPRESSION_HEIGHT": request.app.state.config.FILE_IMAGE_COMPRESSION_HEIGHT,
        "ALLOWED_FILE_EXTENSIONS": request.app.state.config.ALLOWED_FILE_EXTENSIONS,
        # Integration settings
        "ENABLE_GOOGLE_DRIVE_INTEGRATION": request.app.state.config.ENABLE_GOOGLE_DRIVE_INTEGRATION,
        "ENABLE_ONEDRIVE_INTEGRATION": request.app.state.config.ENABLE_ONEDRIVE_INTEGRATION,
        # Web search settings
        "web": {
            "ENABLE_WEB_SEARCH": request.app.state.config.ENABLE_WEB_SEARCH,
            "WEB_SEARCH_ENGINE": request.app.state.config.WEB_SEARCH_ENGINE,
            "WEB_SEARCH_TRUST_ENV": request.app.state.config.WEB_SEARCH_TRUST_ENV,
            "WEB_SEARCH_RESULT_COUNT": request.app.state.config.WEB_SEARCH_RESULT_COUNT,
            "WEB_SEARCH_CONCURRENT_REQUESTS": request.app.state.config.WEB_SEARCH_CONCURRENT_REQUESTS,
            "WEB_LOADER_CONCURRENT_REQUESTS": request.app.state.config.WEB_LOADER_CONCURRENT_REQUESTS,
            "WEB_SEARCH_DOMAIN_FILTER_LIST": request.app.state.config.WEB_SEARCH_DOMAIN_FILTER_LIST,
            "BYPASS_WEB_SEARCH_EMBEDDING_AND_RETRIEVAL": request.app.state.config.BYPASS_WEB_SEARCH_EMBEDDING_AND_RETRIEVAL,
            "BYPASS_WEB_SEARCH_WEB_LOADER": request.app.state.config.BYPASS_WEB_SEARCH_WEB_LOADER,
            "OLLAMA_CLOUD_WEB_SEARCH_API_KEY": request.app.state.config.OLLAMA_CLOUD_WEB_SEARCH_API_KEY,
            "SEARXNG_QUERY_URL": request.app.state.config.SEARXNG_QUERY_URL,
            "YACY_QUERY_URL": request.app.state.config.YACY_QUERY_URL,
            "YACY_USERNAME": request.app.state.config.YACY_USERNAME,
            "YACY_PASSWORD": request.app.state.config.YACY_PASSWORD,
            "GOOGLE_PSE_API_KEY": request.app.state.config.GOOGLE_PSE_API_KEY,
            "GOOGLE_PSE_ENGINE_ID": request.app.state.config.GOOGLE_PSE_ENGINE_ID,
            "BRAVE_SEARCH_API_KEY": request.app.state.config.BRAVE_SEARCH_API_KEY,
            "KAGI_SEARCH_API_KEY": request.app.state.config.KAGI_SEARCH_API_KEY,
            "MOJEEK_SEARCH_API_KEY": request.app.state.config.MOJEEK_SEARCH_API_KEY,
            "BOCHA_SEARCH_API_KEY": request.app.state.config.BOCHA_SEARCH_API_KEY,
            "SERPSTACK_API_KEY": request.app.state.config.SERPSTACK_API_KEY,
            "SERPSTACK_HTTPS": request.app.state.config.SERPSTACK_HTTPS,
            "SERPER_API_KEY": request.app.state.config.SERPER_API_KEY,
            "SERPLY_API_KEY": request.app.state.config.SERPLY_API_KEY,
            "TAVILY_API_KEY": request.app.state.config.TAVILY_API_KEY,
            "SEARCHAPI_API_KEY": request.app.state.config.SEARCHAPI_API_KEY,
            "SEARCHAPI_ENGINE": request.app.state.config.SEARCHAPI_ENGINE,
            "SERPAPI_API_KEY": request.app.state.config.SERPAPI_API_KEY,
            "SERPAPI_ENGINE": request.app.state.config.SERPAPI_ENGINE,
            "JINA_API_KEY": request.app.state.config.JINA_API_KEY,
            "BING_SEARCH_V7_ENDPOINT": request.app.state.config.BING_SEARCH_V7_ENDPOINT,
            "BING_SEARCH_V7_SUBSCRIPTION_KEY": request.app.state.config.BING_SEARCH_V7_SUBSCRIPTION_KEY,
            "EXA_API_KEY": request.app.state.config.EXA_API_KEY,
            "PERPLEXITY_API_KEY": request.app.state.config.PERPLEXITY_API_KEY,
            "PERPLEXITY_MODEL": request.app.state.config.PERPLEXITY_MODEL,
            "PERPLEXITY_SEARCH_CONTEXT_USAGE": request.app.state.config.PERPLEXITY_SEARCH_CONTEXT_USAGE,
            "SOUGOU_API_SID": request.app.state.config.SOUGOU_API_SID,
            "SOUGOU_API_SK": request.app.state.config.SOUGOU_API_SK,
            "WEB_LOADER_ENGINE": request.app.state.config.WEB_LOADER_ENGINE,
            "ENABLE_WEB_LOADER_SSL_VERIFICATION": request.app.state.config.ENABLE_WEB_LOADER_SSL_VERIFICATION,
            "PLAYWRIGHT_WS_URL": request.app.state.config.PLAYWRIGHT_WS_URL,
            "PLAYWRIGHT_TIMEOUT": request.app.state.config.PLAYWRIGHT_TIMEOUT,
            "FIRECRAWL_API_KEY": request.app.state.config.FIRECRAWL_API_KEY,
            "FIRECRAWL_API_BASE_URL": request.app.state.config.FIRECRAWL_API_BASE_URL,
            "TAVILY_EXTRACT_DEPTH": request.app.state.config.TAVILY_EXTRACT_DEPTH,
            "EXTERNAL_WEB_SEARCH_URL": request.app.state.config.EXTERNAL_WEB_SEARCH_URL,
            "EXTERNAL_WEB_SEARCH_API_KEY": request.app.state.config.EXTERNAL_WEB_SEARCH_API_KEY,
            "EXTERNAL_WEB_LOADER_URL": request.app.state.config.EXTERNAL_WEB_LOADER_URL,
            "EXTERNAL_WEB_LOADER_API_KEY": request.app.state.config.EXTERNAL_WEB_LOADER_API_KEY,
            "YOUTUBE_LOADER_LANGUAGE": request.app.state.config.YOUTUBE_LOADER_LANGUAGE,
            "YOUTUBE_LOADER_PROXY_URL": request.app.state.config.YOUTUBE_LOADER_PROXY_URL,
            "YOUTUBE_LOADER_TRANSLATION": request.app.state.YOUTUBE_LOADER_TRANSLATION,
        },
    }


class WebConfig(BaseModel):
    ENABLE_WEB_SEARCH: Optional[bool] = None
    WEB_SEARCH_ENGINE: Optional[str] = None
    WEB_SEARCH_TRUST_ENV: Optional[bool] = None
    WEB_SEARCH_RESULT_COUNT: Optional[int] = None
    WEB_SEARCH_CONCURRENT_REQUESTS: Optional[int] = None
    WEB_LOADER_CONCURRENT_REQUESTS: Optional[int] = None
    WEB_SEARCH_DOMAIN_FILTER_LIST: Optional[List[str]] = []
    BYPASS_WEB_SEARCH_EMBEDDING_AND_RETRIEVAL: Optional[bool] = None
    BYPASS_WEB_SEARCH_WEB_LOADER: Optional[bool] = None
    OLLAMA_CLOUD_WEB_SEARCH_API_KEY: Optional[str] = None
    SEARXNG_QUERY_URL: Optional[str] = None
    YACY_QUERY_URL: Optional[str] = None
    YACY_USERNAME: Optional[str] = None
    YACY_PASSWORD: Optional[str] = None
    GOOGLE_PSE_API_KEY: Optional[str] = None
    GOOGLE_PSE_ENGINE_ID: Optional[str] = None
    BRAVE_SEARCH_API_KEY: Optional[str] = None
    KAGI_SEARCH_API_KEY: Optional[str] = None
    MOJEEK_SEARCH_API_KEY: Optional[str] = None
    BOCHA_SEARCH_API_KEY: Optional[str] = None
    SERPSTACK_API_KEY: Optional[str] = None
    SERPSTACK_HTTPS: Optional[bool] = None
    SERPER_API_KEY: Optional[str] = None
    SERPLY_API_KEY: Optional[str] = None
    TAVILY_API_KEY: Optional[str] = None
    SEARCHAPI_API_KEY: Optional[str] = None
    SEARCHAPI_ENGINE: Optional[str] = None
    SERPAPI_API_KEY: Optional[str] = None
    SERPAPI_ENGINE: Optional[str] = None
    JINA_API_KEY: Optional[str] = None
    BING_SEARCH_V7_ENDPOINT: Optional[str] = None
    BING_SEARCH_V7_SUBSCRIPTION_KEY: Optional[str] = None
    EXA_API_KEY: Optional[str] = None
    PERPLEXITY_API_KEY: Optional[str] = None
    PERPLEXITY_MODEL: Optional[str] = None
    PERPLEXITY_SEARCH_CONTEXT_USAGE: Optional[str] = None
    SOUGOU_API_SID: Optional[str] = None
    SOUGOU_API_SK: Optional[str] = None
    WEB_LOADER_ENGINE: Optional[str] = None
    ENABLE_WEB_LOADER_SSL_VERIFICATION: Optional[bool] = None
    PLAYWRIGHT_WS_URL: Optional[str] = None
    PLAYWRIGHT_TIMEOUT: Optional[int] = None
    FIRECRAWL_API_KEY: Optional[str] = None
    FIRECRAWL_API_BASE_URL: Optional[str] = None
    TAVILY_EXTRACT_DEPTH: Optional[str] = None
    EXTERNAL_WEB_SEARCH_URL: Optional[str] = None
    EXTERNAL_WEB_SEARCH_API_KEY: Optional[str] = None
    EXTERNAL_WEB_LOADER_URL: Optional[str] = None
    EXTERNAL_WEB_LOADER_API_KEY: Optional[str] = None
    YOUTUBE_LOADER_LANGUAGE: Optional[List[str]] = None
    YOUTUBE_LOADER_PROXY_URL: Optional[str] = None
    YOUTUBE_LOADER_TRANSLATION: Optional[str] = None


class ConfigForm(BaseModel):
    # RAG settings
    RAG_TEMPLATE: Optional[str] = None
    TOP_K: Optional[int] = None
    BYPASS_EMBEDDING_AND_RETRIEVAL: Optional[bool] = None
    RAG_FULL_CONTEXT: Optional[bool] = None

    # Hybrid search settings
    ENABLE_RAG_HYBRID_SEARCH: Optional[bool] = None
    TOP_K_RERANKER: Optional[int] = None
    RELEVANCE_THRESHOLD: Optional[float] = None
    HYBRID_BM25_WEIGHT: Optional[float] = None

    # Content extraction settings
    CONTENT_EXTRACTION_ENGINE: Optional[str] = None
    PDF_EXTRACT_IMAGES: Optional[bool] = None
    DATALAB_MARKER_API_KEY: Optional[str] = None
    DATALAB_MARKER_API_BASE_URL: Optional[str] = None
    DATALAB_MARKER_ADDITIONAL_CONFIG: Optional[str] = None
    DATALAB_MARKER_SKIP_CACHE: Optional[bool] = None
    DATALAB_MARKER_FORCE_OCR: Optional[bool] = None
    DATALAB_MARKER_PAGINATE: Optional[bool] = None
    DATALAB_MARKER_STRIP_EXISTING_OCR: Optional[bool] = None
    DATALAB_MARKER_DISABLE_IMAGE_EXTRACTION: Optional[bool] = None
    DATALAB_MARKER_FORMAT_LINES: Optional[bool] = None
    DATALAB_MARKER_USE_LLM: Optional[bool] = None
    DATALAB_MARKER_OUTPUT_FORMAT: Optional[str] = None
    EXTERNAL_DOCUMENT_LOADER_URL: Optional[str] = None
    EXTERNAL_DOCUMENT_LOADER_API_KEY: Optional[str] = None

    TIKA_SERVER_URL: Optional[str] = None
    DOCLING_SERVER_URL: Optional[str] = None
    DOCLING_DO_OCR: Optional[bool] = None
    DOCLING_FORCE_OCR: Optional[bool] = None
    DOCLING_OCR_ENGINE: Optional[str] = None
    DOCLING_OCR_LANG: Optional[str] = None
    DOCLING_PDF_BACKEND: Optional[str] = None
    DOCLING_TABLE_MODE: Optional[str] = None
    DOCLING_PIPELINE: Optional[str] = None
    DOCLING_DO_PICTURE_DESCRIPTION: Optional[bool] = None
    DOCLING_PICTURE_DESCRIPTION_MODE: Optional[str] = None
    DOCLING_PICTURE_DESCRIPTION_LOCAL: Optional[dict] = None
    DOCLING_PICTURE_DESCRIPTION_API: Optional[dict] = None
    DOCUMENT_INTELLIGENCE_ENDPOINT: Optional[str] = None
    DOCUMENT_INTELLIGENCE_KEY: Optional[str] = None
    MISTRAL_OCR_API_KEY: Optional[str] = None

    # HWP/HWPX 처리 설정
    HWP_JAR_PATH: Optional[str] = None
    HWPX_JAR_PATH: Optional[str] = None

    # Reranking settings
    RAG_RERANKING_MODEL: Optional[str] = None
    RAG_RERANKING_ENGINE: Optional[str] = None
    RAG_EXTERNAL_RERANKER_URL: Optional[str] = None
    RAG_EXTERNAL_RERANKER_API_KEY: Optional[str] = None

    # Chunking settings
    TEXT_SPLITTER: Optional[str] = None
    CHUNK_SIZE: Optional[int] = None
    CHUNK_OVERLAP: Optional[int] = None

    # File upload settings
    FILE_MAX_SIZE: Optional[int] = None
    FILE_MAX_COUNT: Optional[int] = None
    FILE_IMAGE_COMPRESSION_WIDTH: Optional[int] = None
    FILE_IMAGE_COMPRESSION_HEIGHT: Optional[int] = None
    ALLOWED_FILE_EXTENSIONS: Optional[List[str]] = None

    # Integration settings
    ENABLE_GOOGLE_DRIVE_INTEGRATION: Optional[bool] = None
    ENABLE_ONEDRIVE_INTEGRATION: Optional[bool] = None

    # Web search settings
    web: Optional[WebConfig] = None


@router.post("/config/update")
async def update_rag_config(
    request: Request, form_data: ConfigForm, user=Depends(get_admin_user)
):
    # RAG settings
    request.app.state.config.RAG_TEMPLATE = (
        form_data.RAG_TEMPLATE
        if form_data.RAG_TEMPLATE is not None
        else request.app.state.config.RAG_TEMPLATE
    )
    request.app.state.config.TOP_K = (
        form_data.TOP_K
        if form_data.TOP_K is not None
        else request.app.state.config.TOP_K
    )
    request.app.state.config.BYPASS_EMBEDDING_AND_RETRIEVAL = (
        form_data.BYPASS_EMBEDDING_AND_RETRIEVAL
        if form_data.BYPASS_EMBEDDING_AND_RETRIEVAL is not None
        else request.app.state.config.BYPASS_EMBEDDING_AND_RETRIEVAL
    )
    request.app.state.config.RAG_FULL_CONTEXT = (
        form_data.RAG_FULL_CONTEXT
        if form_data.RAG_FULL_CONTEXT is not None
        else request.app.state.config.RAG_FULL_CONTEXT
    )

    # Hybrid search settings
    request.app.state.config.ENABLE_RAG_HYBRID_SEARCH = (
        form_data.ENABLE_RAG_HYBRID_SEARCH
        if form_data.ENABLE_RAG_HYBRID_SEARCH is not None
        else request.app.state.config.ENABLE_RAG_HYBRID_SEARCH
    )

    request.app.state.config.TOP_K_RERANKER = (
        form_data.TOP_K_RERANKER
        if form_data.TOP_K_RERANKER is not None
        else request.app.state.config.TOP_K_RERANKER
    )
    request.app.state.config.RELEVANCE_THRESHOLD = (
        form_data.RELEVANCE_THRESHOLD
        if form_data.RELEVANCE_THRESHOLD is not None
        else request.app.state.config.RELEVANCE_THRESHOLD
    )
    request.app.state.config.HYBRID_BM25_WEIGHT = (
        form_data.HYBRID_BM25_WEIGHT
        if form_data.HYBRID_BM25_WEIGHT is not None
        else request.app.state.config.HYBRID_BM25_WEIGHT
    )

    # Content extraction settings
    request.app.state.config.CONTENT_EXTRACTION_ENGINE = (
        form_data.CONTENT_EXTRACTION_ENGINE
        if form_data.CONTENT_EXTRACTION_ENGINE is not None
        else request.app.state.config.CONTENT_EXTRACTION_ENGINE
    )
    request.app.state.config.PDF_EXTRACT_IMAGES = (
        form_data.PDF_EXTRACT_IMAGES
        if form_data.PDF_EXTRACT_IMAGES is not None
        else request.app.state.config.PDF_EXTRACT_IMAGES
    )
    request.app.state.config.DATALAB_MARKER_API_KEY = (
        form_data.DATALAB_MARKER_API_KEY
        if form_data.DATALAB_MARKER_API_KEY is not None
        else request.app.state.config.DATALAB_MARKER_API_KEY
    )
    request.app.state.config.DATALAB_MARKER_API_BASE_URL = (
        form_data.DATALAB_MARKER_API_BASE_URL
        if form_data.DATALAB_MARKER_API_BASE_URL is not None
        else request.app.state.config.DATALAB_MARKER_API_BASE_URL
    )
    request.app.state.config.DATALAB_MARKER_ADDITIONAL_CONFIG = (
        form_data.DATALAB_MARKER_ADDITIONAL_CONFIG
        if form_data.DATALAB_MARKER_ADDITIONAL_CONFIG is not None
        else request.app.state.config.DATALAB_MARKER_ADDITIONAL_CONFIG
    )
    request.app.state.config.DATALAB_MARKER_SKIP_CACHE = (
        form_data.DATALAB_MARKER_SKIP_CACHE
        if form_data.DATALAB_MARKER_SKIP_CACHE is not None
        else request.app.state.config.DATALAB_MARKER_SKIP_CACHE
    )
    request.app.state.config.DATALAB_MARKER_FORCE_OCR = (
        form_data.DATALAB_MARKER_FORCE_OCR
        if form_data.DATALAB_MARKER_FORCE_OCR is not None
        else request.app.state.config.DATALAB_MARKER_FORCE_OCR
    )
    request.app.state.config.DATALAB_MARKER_PAGINATE = (
        form_data.DATALAB_MARKER_PAGINATE
        if form_data.DATALAB_MARKER_PAGINATE is not None
        else request.app.state.config.DATALAB_MARKER_PAGINATE
    )
    request.app.state.config.DATALAB_MARKER_STRIP_EXISTING_OCR = (
        form_data.DATALAB_MARKER_STRIP_EXISTING_OCR
        if form_data.DATALAB_MARKER_STRIP_EXISTING_OCR is not None
        else request.app.state.config.DATALAB_MARKER_STRIP_EXISTING_OCR
    )
    request.app.state.config.DATALAB_MARKER_DISABLE_IMAGE_EXTRACTION = (
        form_data.DATALAB_MARKER_DISABLE_IMAGE_EXTRACTION
        if form_data.DATALAB_MARKER_DISABLE_IMAGE_EXTRACTION is not None
        else request.app.state.config.DATALAB_MARKER_DISABLE_IMAGE_EXTRACTION
    )
    request.app.state.config.DATALAB_MARKER_FORMAT_LINES = (
        form_data.DATALAB_MARKER_FORMAT_LINES
        if form_data.DATALAB_MARKER_FORMAT_LINES is not None
        else request.app.state.config.DATALAB_MARKER_FORMAT_LINES
    )
    request.app.state.config.DATALAB_MARKER_OUTPUT_FORMAT = (
        form_data.DATALAB_MARKER_OUTPUT_FORMAT
        if form_data.DATALAB_MARKER_OUTPUT_FORMAT is not None
        else request.app.state.config.DATALAB_MARKER_OUTPUT_FORMAT
    )
    request.app.state.config.DATALAB_MARKER_USE_LLM = (
        form_data.DATALAB_MARKER_USE_LLM
        if form_data.DATALAB_MARKER_USE_LLM is not None
        else request.app.state.config.DATALAB_MARKER_USE_LLM
    )
    request.app.state.config.EXTERNAL_DOCUMENT_LOADER_URL = (
        form_data.EXTERNAL_DOCUMENT_LOADER_URL
        if form_data.EXTERNAL_DOCUMENT_LOADER_URL is not None
        else request.app.state.config.EXTERNAL_DOCUMENT_LOADER_URL
    )
    request.app.state.config.EXTERNAL_DOCUMENT_LOADER_API_KEY = (
        form_data.EXTERNAL_DOCUMENT_LOADER_API_KEY
        if form_data.EXTERNAL_DOCUMENT_LOADER_API_KEY is not None
        else request.app.state.config.EXTERNAL_DOCUMENT_LOADER_API_KEY
    )
    request.app.state.config.TIKA_SERVER_URL = (
        form_data.TIKA_SERVER_URL
        if form_data.TIKA_SERVER_URL is not None
        else request.app.state.config.TIKA_SERVER_URL
    )
    request.app.state.config.DOCLING_SERVER_URL = (
        form_data.DOCLING_SERVER_URL
        if form_data.DOCLING_SERVER_URL is not None
        else request.app.state.config.DOCLING_SERVER_URL
    )
    request.app.state.config.DOCLING_DO_OCR = (
        form_data.DOCLING_DO_OCR
        if form_data.DOCLING_DO_OCR is not None
        else request.app.state.config.DOCLING_DO_OCR
    )
    request.app.state.config.DOCLING_FORCE_OCR = (
        form_data.DOCLING_FORCE_OCR
        if form_data.DOCLING_FORCE_OCR is not None
        else request.app.state.config.DOCLING_FORCE_OCR
    )
    request.app.state.config.DOCLING_OCR_ENGINE = (
        form_data.DOCLING_OCR_ENGINE
        if form_data.DOCLING_OCR_ENGINE is not None
        else request.app.state.config.DOCLING_OCR_ENGINE
    )
    request.app.state.config.DOCLING_OCR_LANG = (
        form_data.DOCLING_OCR_LANG
        if form_data.DOCLING_OCR_LANG is not None
        else request.app.state.config.DOCLING_OCR_LANG
    )
    request.app.state.config.DOCLING_PDF_BACKEND = (
        form_data.DOCLING_PDF_BACKEND
        if form_data.DOCLING_PDF_BACKEND is not None
        else request.app.state.config.DOCLING_PDF_BACKEND
    )
    request.app.state.config.DOCLING_TABLE_MODE = (
        form_data.DOCLING_TABLE_MODE
        if form_data.DOCLING_TABLE_MODE is not None
        else request.app.state.config.DOCLING_TABLE_MODE
    )
    request.app.state.config.DOCLING_PIPELINE = (
        form_data.DOCLING_PIPELINE
        if form_data.DOCLING_PIPELINE is not None
        else request.app.state.config.DOCLING_PIPELINE
    )
    request.app.state.config.DOCLING_DO_PICTURE_DESCRIPTION = (
        form_data.DOCLING_DO_PICTURE_DESCRIPTION
        if form_data.DOCLING_DO_PICTURE_DESCRIPTION is not None
        else request.app.state.config.DOCLING_DO_PICTURE_DESCRIPTION
    )

    request.app.state.config.DOCLING_PICTURE_DESCRIPTION_MODE = (
        form_data.DOCLING_PICTURE_DESCRIPTION_MODE
        if form_data.DOCLING_PICTURE_DESCRIPTION_MODE is not None
        else request.app.state.config.DOCLING_PICTURE_DESCRIPTION_MODE
    )
    request.app.state.config.DOCLING_PICTURE_DESCRIPTION_LOCAL = (
        form_data.DOCLING_PICTURE_DESCRIPTION_LOCAL
        if form_data.DOCLING_PICTURE_DESCRIPTION_LOCAL is not None
        else request.app.state.config.DOCLING_PICTURE_DESCRIPTION_LOCAL
    )
    request.app.state.config.DOCLING_PICTURE_DESCRIPTION_API = (
        form_data.DOCLING_PICTURE_DESCRIPTION_API
        if form_data.DOCLING_PICTURE_DESCRIPTION_API is not None
        else request.app.state.config.DOCLING_PICTURE_DESCRIPTION_API
    )

    request.app.state.config.DOCUMENT_INTELLIGENCE_ENDPOINT = (
        form_data.DOCUMENT_INTELLIGENCE_ENDPOINT
        if form_data.DOCUMENT_INTELLIGENCE_ENDPOINT is not None
        else request.app.state.config.DOCUMENT_INTELLIGENCE_ENDPOINT
    )
    request.app.state.config.DOCUMENT_INTELLIGENCE_KEY = (
        form_data.DOCUMENT_INTELLIGENCE_KEY
        if form_data.DOCUMENT_INTELLIGENCE_KEY is not None
        else request.app.state.config.DOCUMENT_INTELLIGENCE_KEY
    )
    request.app.state.config.MISTRAL_OCR_API_KEY = (
        form_data.MISTRAL_OCR_API_KEY
        if form_data.MISTRAL_OCR_API_KEY is not None
        else request.app.state.config.MISTRAL_OCR_API_KEY
    )

    # HWP/HWPX 처리 설정
    request.app.state.config.HWP_JAR_PATH = form_data.HWP_JAR_PATH
    request.app.state.config.HWPX_JAR_PATH = form_data.HWPX_JAR_PATH

    # Reranking settings
    if request.app.state.config.RAG_RERANKING_ENGINE == "":
        # Unloading the internal reranker and clear VRAM memory
        request.app.state.rf = None
        request.app.state.RERANKING_FUNCTION = None
        import gc

        gc.collect()
        if DEVICE_TYPE == "cuda":
            import torch

            if torch.cuda.is_available():
                torch.cuda.empty_cache()
    request.app.state.config.RAG_RERANKING_ENGINE = (
        form_data.RAG_RERANKING_ENGINE
        if form_data.RAG_RERANKING_ENGINE is not None
        else request.app.state.config.RAG_RERANKING_ENGINE
    )

    request.app.state.config.RAG_EXTERNAL_RERANKER_URL = (
        form_data.RAG_EXTERNAL_RERANKER_URL
        if form_data.RAG_EXTERNAL_RERANKER_URL is not None
        else request.app.state.config.RAG_EXTERNAL_RERANKER_URL
    )

    request.app.state.config.RAG_EXTERNAL_RERANKER_API_KEY = (
        form_data.RAG_EXTERNAL_RERANKER_API_KEY
        if form_data.RAG_EXTERNAL_RERANKER_API_KEY is not None
        else request.app.state.config.RAG_EXTERNAL_RERANKER_API_KEY
    )

    log.info(
        f"Updating reranking model: {request.app.state.config.RAG_RERANKING_MODEL} to {form_data.RAG_RERANKING_MODEL}"
    )
    try:
        request.app.state.config.RAG_RERANKING_MODEL = (
            form_data.RAG_RERANKING_MODEL
            if form_data.RAG_RERANKING_MODEL is not None
            else request.app.state.config.RAG_RERANKING_MODEL
        )

        try:
            if (
                request.app.state.config.ENABLE_RAG_HYBRID_SEARCH
                and not request.app.state.config.BYPASS_EMBEDDING_AND_RETRIEVAL
            ):
                request.app.state.rf = get_rf(
                    request.app.state.config.RAG_RERANKING_ENGINE,
                    request.app.state.config.RAG_RERANKING_MODEL,
                    request.app.state.config.RAG_EXTERNAL_RERANKER_URL,
                    request.app.state.config.RAG_EXTERNAL_RERANKER_API_KEY,
                    True,
                )

                request.app.state.RERANKING_FUNCTION = get_reranking_function(
                    request.app.state.config.RAG_RERANKING_ENGINE,
                    request.app.state.config.RAG_RERANKING_MODEL,
                    request.app.state.rf,
                )
        except Exception as e:
            log.error(f"Error loading reranking model: {e}")
            request.app.state.config.ENABLE_RAG_HYBRID_SEARCH = False
    except Exception as e:
        log.exception(f"Problem updating reranking model: {e}")
        raise HTTPException(
            status_code=status.HTTP_500_INTERNAL_SERVER_ERROR,
            detail=ERROR_MESSAGES.DEFAULT(e),
        )

    # Chunking settings
    request.app.state.config.TEXT_SPLITTER = (
        form_data.TEXT_SPLITTER
        if form_data.TEXT_SPLITTER is not None
        else request.app.state.config.TEXT_SPLITTER
    )
    request.app.state.config.CHUNK_SIZE = (
        form_data.CHUNK_SIZE
        if form_data.CHUNK_SIZE is not None
        else request.app.state.config.CHUNK_SIZE
    )
    request.app.state.config.CHUNK_OVERLAP = (
        form_data.CHUNK_OVERLAP
        if form_data.CHUNK_OVERLAP is not None
        else request.app.state.config.CHUNK_OVERLAP
    )

    # File upload settings
    request.app.state.config.FILE_MAX_SIZE = form_data.FILE_MAX_SIZE
    request.app.state.config.FILE_MAX_COUNT = form_data.FILE_MAX_COUNT
    request.app.state.config.FILE_IMAGE_COMPRESSION_WIDTH = (
        form_data.FILE_IMAGE_COMPRESSION_WIDTH
    )
    request.app.state.config.FILE_IMAGE_COMPRESSION_HEIGHT = (
        form_data.FILE_IMAGE_COMPRESSION_HEIGHT
    )
    request.app.state.config.ALLOWED_FILE_EXTENSIONS = (
        form_data.ALLOWED_FILE_EXTENSIONS
        if form_data.ALLOWED_FILE_EXTENSIONS is not None
        else request.app.state.config.ALLOWED_FILE_EXTENSIONS
    )

    # Integration settings
    request.app.state.config.ENABLE_GOOGLE_DRIVE_INTEGRATION = (
        form_data.ENABLE_GOOGLE_DRIVE_INTEGRATION
        if form_data.ENABLE_GOOGLE_DRIVE_INTEGRATION is not None
        else request.app.state.config.ENABLE_GOOGLE_DRIVE_INTEGRATION
    )
    request.app.state.config.ENABLE_ONEDRIVE_INTEGRATION = (
        form_data.ENABLE_ONEDRIVE_INTEGRATION
        if form_data.ENABLE_ONEDRIVE_INTEGRATION is not None
        else request.app.state.config.ENABLE_ONEDRIVE_INTEGRATION
    )

    if form_data.web is not None:
        # Web search settings
        request.app.state.config.ENABLE_WEB_SEARCH = form_data.web.ENABLE_WEB_SEARCH
        request.app.state.config.WEB_SEARCH_ENGINE = form_data.web.WEB_SEARCH_ENGINE
        request.app.state.config.WEB_SEARCH_TRUST_ENV = (
            form_data.web.WEB_SEARCH_TRUST_ENV
        )
        request.app.state.config.WEB_SEARCH_RESULT_COUNT = (
            form_data.web.WEB_SEARCH_RESULT_COUNT
        )
        request.app.state.config.WEB_SEARCH_CONCURRENT_REQUESTS = (
            form_data.web.WEB_SEARCH_CONCURRENT_REQUESTS
        )
        request.app.state.config.WEB_LOADER_CONCURRENT_REQUESTS = (
            form_data.web.WEB_LOADER_CONCURRENT_REQUESTS
        )
        request.app.state.config.WEB_SEARCH_DOMAIN_FILTER_LIST = (
            form_data.web.WEB_SEARCH_DOMAIN_FILTER_LIST
        )
        request.app.state.config.BYPASS_WEB_SEARCH_EMBEDDING_AND_RETRIEVAL = (
            form_data.web.BYPASS_WEB_SEARCH_EMBEDDING_AND_RETRIEVAL
        )
        request.app.state.config.BYPASS_WEB_SEARCH_WEB_LOADER = (
            form_data.web.BYPASS_WEB_SEARCH_WEB_LOADER
        )
        request.app.state.config.OLLAMA_CLOUD_WEB_SEARCH_API_KEY = (
            form_data.web.OLLAMA_CLOUD_WEB_SEARCH_API_KEY
        )
        request.app.state.config.SEARXNG_QUERY_URL = form_data.web.SEARXNG_QUERY_URL
        request.app.state.config.YACY_QUERY_URL = form_data.web.YACY_QUERY_URL
        request.app.state.config.YACY_USERNAME = form_data.web.YACY_USERNAME
        request.app.state.config.YACY_PASSWORD = form_data.web.YACY_PASSWORD
        request.app.state.config.GOOGLE_PSE_API_KEY = form_data.web.GOOGLE_PSE_API_KEY
        request.app.state.config.GOOGLE_PSE_ENGINE_ID = (
            form_data.web.GOOGLE_PSE_ENGINE_ID
        )
        request.app.state.config.BRAVE_SEARCH_API_KEY = (
            form_data.web.BRAVE_SEARCH_API_KEY
        )
        request.app.state.config.KAGI_SEARCH_API_KEY = form_data.web.KAGI_SEARCH_API_KEY
        request.app.state.config.MOJEEK_SEARCH_API_KEY = (
            form_data.web.MOJEEK_SEARCH_API_KEY
        )
        request.app.state.config.BOCHA_SEARCH_API_KEY = (
            form_data.web.BOCHA_SEARCH_API_KEY
        )
        request.app.state.config.SERPSTACK_API_KEY = form_data.web.SERPSTACK_API_KEY
        request.app.state.config.SERPSTACK_HTTPS = form_data.web.SERPSTACK_HTTPS
        request.app.state.config.SERPER_API_KEY = form_data.web.SERPER_API_KEY
        request.app.state.config.SERPLY_API_KEY = form_data.web.SERPLY_API_KEY
        request.app.state.config.TAVILY_API_KEY = form_data.web.TAVILY_API_KEY
        request.app.state.config.SEARCHAPI_API_KEY = form_data.web.SEARCHAPI_API_KEY
        request.app.state.config.SEARCHAPI_ENGINE = form_data.web.SEARCHAPI_ENGINE
        request.app.state.config.SERPAPI_API_KEY = form_data.web.SERPAPI_API_KEY
        request.app.state.config.SERPAPI_ENGINE = form_data.web.SERPAPI_ENGINE
        request.app.state.config.JINA_API_KEY = form_data.web.JINA_API_KEY
        request.app.state.config.BING_SEARCH_V7_ENDPOINT = (
            form_data.web.BING_SEARCH_V7_ENDPOINT
        )
        request.app.state.config.BING_SEARCH_V7_SUBSCRIPTION_KEY = (
            form_data.web.BING_SEARCH_V7_SUBSCRIPTION_KEY
        )
        request.app.state.config.EXA_API_KEY = form_data.web.EXA_API_KEY
        request.app.state.config.PERPLEXITY_API_KEY = form_data.web.PERPLEXITY_API_KEY
        request.app.state.config.PERPLEXITY_MODEL = form_data.web.PERPLEXITY_MODEL
        request.app.state.config.PERPLEXITY_SEARCH_CONTEXT_USAGE = (
            form_data.web.PERPLEXITY_SEARCH_CONTEXT_USAGE
        )
        request.app.state.config.SOUGOU_API_SID = form_data.web.SOUGOU_API_SID
        request.app.state.config.SOUGOU_API_SK = form_data.web.SOUGOU_API_SK

        # Web loader settings
        request.app.state.config.WEB_LOADER_ENGINE = form_data.web.WEB_LOADER_ENGINE
        request.app.state.config.ENABLE_WEB_LOADER_SSL_VERIFICATION = (
            form_data.web.ENABLE_WEB_LOADER_SSL_VERIFICATION
        )
        request.app.state.config.PLAYWRIGHT_WS_URL = form_data.web.PLAYWRIGHT_WS_URL
        request.app.state.config.PLAYWRIGHT_TIMEOUT = form_data.web.PLAYWRIGHT_TIMEOUT
        request.app.state.config.FIRECRAWL_API_KEY = form_data.web.FIRECRAWL_API_KEY
        request.app.state.config.FIRECRAWL_API_BASE_URL = (
            form_data.web.FIRECRAWL_API_BASE_URL
        )
        request.app.state.config.EXTERNAL_WEB_SEARCH_URL = (
            form_data.web.EXTERNAL_WEB_SEARCH_URL
        )
        request.app.state.config.EXTERNAL_WEB_SEARCH_API_KEY = (
            form_data.web.EXTERNAL_WEB_SEARCH_API_KEY
        )
        request.app.state.config.EXTERNAL_WEB_LOADER_URL = (
            form_data.web.EXTERNAL_WEB_LOADER_URL
        )
        request.app.state.config.EXTERNAL_WEB_LOADER_API_KEY = (
            form_data.web.EXTERNAL_WEB_LOADER_API_KEY
        )
        request.app.state.config.TAVILY_EXTRACT_DEPTH = (
            form_data.web.TAVILY_EXTRACT_DEPTH
        )
        request.app.state.config.YOUTUBE_LOADER_LANGUAGE = (
            form_data.web.YOUTUBE_LOADER_LANGUAGE
        )
        request.app.state.config.YOUTUBE_LOADER_PROXY_URL = (
            form_data.web.YOUTUBE_LOADER_PROXY_URL
        )
        request.app.state.YOUTUBE_LOADER_TRANSLATION = (
            form_data.web.YOUTUBE_LOADER_TRANSLATION
        )

    return {
        "status": True,
        # RAG settings
        "RAG_TEMPLATE": request.app.state.config.RAG_TEMPLATE,
        "TOP_K": request.app.state.config.TOP_K,
        "BYPASS_EMBEDDING_AND_RETRIEVAL": request.app.state.config.BYPASS_EMBEDDING_AND_RETRIEVAL,
        "RAG_FULL_CONTEXT": request.app.state.config.RAG_FULL_CONTEXT,
        # Hybrid search settings
        "ENABLE_RAG_HYBRID_SEARCH": request.app.state.config.ENABLE_RAG_HYBRID_SEARCH,
        "TOP_K_RERANKER": request.app.state.config.TOP_K_RERANKER,
        "RELEVANCE_THRESHOLD": request.app.state.config.RELEVANCE_THRESHOLD,
        "HYBRID_BM25_WEIGHT": request.app.state.config.HYBRID_BM25_WEIGHT,
        # Content extraction settings
        "CONTENT_EXTRACTION_ENGINE": request.app.state.config.CONTENT_EXTRACTION_ENGINE,
        "PDF_EXTRACT_IMAGES": request.app.state.config.PDF_EXTRACT_IMAGES,
        "DATALAB_MARKER_API_KEY": request.app.state.config.DATALAB_MARKER_API_KEY,
        "DATALAB_MARKER_API_BASE_URL": request.app.state.config.DATALAB_MARKER_API_BASE_URL,
        "DATALAB_MARKER_ADDITIONAL_CONFIG": request.app.state.config.DATALAB_MARKER_ADDITIONAL_CONFIG,
        "DATALAB_MARKER_SKIP_CACHE": request.app.state.config.DATALAB_MARKER_SKIP_CACHE,
        "DATALAB_MARKER_FORCE_OCR": request.app.state.config.DATALAB_MARKER_FORCE_OCR,
        "DATALAB_MARKER_PAGINATE": request.app.state.config.DATALAB_MARKER_PAGINATE,
        "DATALAB_MARKER_STRIP_EXISTING_OCR": request.app.state.config.DATALAB_MARKER_STRIP_EXISTING_OCR,
        "DATALAB_MARKER_DISABLE_IMAGE_EXTRACTION": request.app.state.config.DATALAB_MARKER_DISABLE_IMAGE_EXTRACTION,
        "DATALAB_MARKER_USE_LLM": request.app.state.config.DATALAB_MARKER_USE_LLM,
        "DATALAB_MARKER_OUTPUT_FORMAT": request.app.state.config.DATALAB_MARKER_OUTPUT_FORMAT,
        "EXTERNAL_DOCUMENT_LOADER_URL": request.app.state.config.EXTERNAL_DOCUMENT_LOADER_URL,
        "EXTERNAL_DOCUMENT_LOADER_API_KEY": request.app.state.config.EXTERNAL_DOCUMENT_LOADER_API_KEY,
        "TIKA_SERVER_URL": request.app.state.config.TIKA_SERVER_URL,
        "DOCLING_SERVER_URL": request.app.state.config.DOCLING_SERVER_URL,
        "DOCLING_DO_OCR": request.app.state.config.DOCLING_DO_OCR,
        "DOCLING_FORCE_OCR": request.app.state.config.DOCLING_FORCE_OCR,
        "DOCLING_OCR_ENGINE": request.app.state.config.DOCLING_OCR_ENGINE,
        "DOCLING_OCR_LANG": request.app.state.config.DOCLING_OCR_LANG,
        "DOCLING_PDF_BACKEND": request.app.state.config.DOCLING_PDF_BACKEND,
        "DOCLING_TABLE_MODE": request.app.state.config.DOCLING_TABLE_MODE,
        "DOCLING_PIPELINE": request.app.state.config.DOCLING_PIPELINE,
        "DOCLING_DO_PICTURE_DESCRIPTION": request.app.state.config.DOCLING_DO_PICTURE_DESCRIPTION,
        "DOCLING_PICTURE_DESCRIPTION_MODE": request.app.state.config.DOCLING_PICTURE_DESCRIPTION_MODE,
        "DOCLING_PICTURE_DESCRIPTION_LOCAL": request.app.state.config.DOCLING_PICTURE_DESCRIPTION_LOCAL,
        "DOCLING_PICTURE_DESCRIPTION_API": request.app.state.config.DOCLING_PICTURE_DESCRIPTION_API,
        "DOCUMENT_INTELLIGENCE_ENDPOINT": request.app.state.config.DOCUMENT_INTELLIGENCE_ENDPOINT,
        "DOCUMENT_INTELLIGENCE_KEY": request.app.state.config.DOCUMENT_INTELLIGENCE_KEY,
        "MISTRAL_OCR_API_KEY": request.app.state.config.MISTRAL_OCR_API_KEY,
        # HWP/HWPX 처리 설정
        "HWP_JAR_PATH": request.app.state.config.HWP_JAR_PATH,
        "HWPX_JAR_PATH": request.app.state.config.HWPX_JAR_PATH,
        # Reranking settings
        "RAG_RERANKING_MODEL": request.app.state.config.RAG_RERANKING_MODEL,
        "RAG_RERANKING_ENGINE": request.app.state.config.RAG_RERANKING_ENGINE,
        "RAG_EXTERNAL_RERANKER_URL": request.app.state.config.RAG_EXTERNAL_RERANKER_URL,
        "RAG_EXTERNAL_RERANKER_API_KEY": request.app.state.config.RAG_EXTERNAL_RERANKER_API_KEY,
        # Chunking settings
        "TEXT_SPLITTER": request.app.state.config.TEXT_SPLITTER,
        "CHUNK_SIZE": request.app.state.config.CHUNK_SIZE,
        "CHUNK_OVERLAP": request.app.state.config.CHUNK_OVERLAP,
        # File upload settings
        "FILE_MAX_SIZE": request.app.state.config.FILE_MAX_SIZE,
        "FILE_MAX_COUNT": request.app.state.config.FILE_MAX_COUNT,
        "FILE_IMAGE_COMPRESSION_WIDTH": request.app.state.config.FILE_IMAGE_COMPRESSION_WIDTH,
        "FILE_IMAGE_COMPRESSION_HEIGHT": request.app.state.config.FILE_IMAGE_COMPRESSION_HEIGHT,
        "ALLOWED_FILE_EXTENSIONS": request.app.state.config.ALLOWED_FILE_EXTENSIONS,
        # Integration settings
        "ENABLE_GOOGLE_DRIVE_INTEGRATION": request.app.state.config.ENABLE_GOOGLE_DRIVE_INTEGRATION,
        "ENABLE_ONEDRIVE_INTEGRATION": request.app.state.config.ENABLE_ONEDRIVE_INTEGRATION,
        # Web search settings
        "web": {
            "ENABLE_WEB_SEARCH": request.app.state.config.ENABLE_WEB_SEARCH,
            "WEB_SEARCH_ENGINE": request.app.state.config.WEB_SEARCH_ENGINE,
            "WEB_SEARCH_TRUST_ENV": request.app.state.config.WEB_SEARCH_TRUST_ENV,
            "WEB_SEARCH_RESULT_COUNT": request.app.state.config.WEB_SEARCH_RESULT_COUNT,
            "WEB_SEARCH_CONCURRENT_REQUESTS": request.app.state.config.WEB_SEARCH_CONCURRENT_REQUESTS,
            "WEB_LOADER_CONCURRENT_REQUESTS": request.app.state.config.WEB_LOADER_CONCURRENT_REQUESTS,
            "WEB_SEARCH_DOMAIN_FILTER_LIST": request.app.state.config.WEB_SEARCH_DOMAIN_FILTER_LIST,
            "BYPASS_WEB_SEARCH_EMBEDDING_AND_RETRIEVAL": request.app.state.config.BYPASS_WEB_SEARCH_EMBEDDING_AND_RETRIEVAL,
            "BYPASS_WEB_SEARCH_WEB_LOADER": request.app.state.config.BYPASS_WEB_SEARCH_WEB_LOADER,
            "OLLAMA_CLOUD_WEB_SEARCH_API_KEY": request.app.state.config.OLLAMA_CLOUD_WEB_SEARCH_API_KEY,
            "SEARXNG_QUERY_URL": request.app.state.config.SEARXNG_QUERY_URL,
            "YACY_QUERY_URL": request.app.state.config.YACY_QUERY_URL,
            "YACY_USERNAME": request.app.state.config.YACY_USERNAME,
            "YACY_PASSWORD": request.app.state.config.YACY_PASSWORD,
            "GOOGLE_PSE_API_KEY": request.app.state.config.GOOGLE_PSE_API_KEY,
            "GOOGLE_PSE_ENGINE_ID": request.app.state.config.GOOGLE_PSE_ENGINE_ID,
            "BRAVE_SEARCH_API_KEY": request.app.state.config.BRAVE_SEARCH_API_KEY,
            "KAGI_SEARCH_API_KEY": request.app.state.config.KAGI_SEARCH_API_KEY,
            "MOJEEK_SEARCH_API_KEY": request.app.state.config.MOJEEK_SEARCH_API_KEY,
            "BOCHA_SEARCH_API_KEY": request.app.state.config.BOCHA_SEARCH_API_KEY,
            "SERPSTACK_API_KEY": request.app.state.config.SERPSTACK_API_KEY,
            "SERPSTACK_HTTPS": request.app.state.config.SERPSTACK_HTTPS,
            "SERPER_API_KEY": request.app.state.config.SERPER_API_KEY,
            "SERPLY_API_KEY": request.app.state.config.SERPLY_API_KEY,
            "TAVILY_API_KEY": request.app.state.config.TAVILY_API_KEY,
            "SEARCHAPI_API_KEY": request.app.state.config.SEARCHAPI_API_KEY,
            "SEARCHAPI_ENGINE": request.app.state.config.SEARCHAPI_ENGINE,
            "SERPAPI_API_KEY": request.app.state.config.SERPAPI_API_KEY,
            "SERPAPI_ENGINE": request.app.state.config.SERPAPI_ENGINE,
            "JINA_API_KEY": request.app.state.config.JINA_API_KEY,
            "BING_SEARCH_V7_ENDPOINT": request.app.state.config.BING_SEARCH_V7_ENDPOINT,
            "BING_SEARCH_V7_SUBSCRIPTION_KEY": request.app.state.config.BING_SEARCH_V7_SUBSCRIPTION_KEY,
            "EXA_API_KEY": request.app.state.config.EXA_API_KEY,
            "PERPLEXITY_API_KEY": request.app.state.config.PERPLEXITY_API_KEY,
            "PERPLEXITY_MODEL": request.app.state.config.PERPLEXITY_MODEL,
            "PERPLEXITY_SEARCH_CONTEXT_USAGE": request.app.state.config.PERPLEXITY_SEARCH_CONTEXT_USAGE,
            "SOUGOU_API_SID": request.app.state.config.SOUGOU_API_SID,
            "SOUGOU_API_SK": request.app.state.config.SOUGOU_API_SK,
            "WEB_LOADER_ENGINE": request.app.state.config.WEB_LOADER_ENGINE,
            "ENABLE_WEB_LOADER_SSL_VERIFICATION": request.app.state.config.ENABLE_WEB_LOADER_SSL_VERIFICATION,
            "PLAYWRIGHT_WS_URL": request.app.state.config.PLAYWRIGHT_WS_URL,
            "PLAYWRIGHT_TIMEOUT": request.app.state.config.PLAYWRIGHT_TIMEOUT,
            "FIRECRAWL_API_KEY": request.app.state.config.FIRECRAWL_API_KEY,
            "FIRECRAWL_API_BASE_URL": request.app.state.config.FIRECRAWL_API_BASE_URL,
            "TAVILY_EXTRACT_DEPTH": request.app.state.config.TAVILY_EXTRACT_DEPTH,
            "EXTERNAL_WEB_SEARCH_URL": request.app.state.config.EXTERNAL_WEB_SEARCH_URL,
            "EXTERNAL_WEB_SEARCH_API_KEY": request.app.state.config.EXTERNAL_WEB_SEARCH_API_KEY,
            "EXTERNAL_WEB_LOADER_URL": request.app.state.config.EXTERNAL_WEB_LOADER_URL,
            "EXTERNAL_WEB_LOADER_API_KEY": request.app.state.config.EXTERNAL_WEB_LOADER_API_KEY,
            "YOUTUBE_LOADER_LANGUAGE": request.app.state.config.YOUTUBE_LOADER_LANGUAGE,
            "YOUTUBE_LOADER_PROXY_URL": request.app.state.config.YOUTUBE_LOADER_PROXY_URL,
            "YOUTUBE_LOADER_TRANSLATION": request.app.state.YOUTUBE_LOADER_TRANSLATION,
        },
    }


####################################
#
# Document process and retrieval
#
####################################


def save_docs_to_vector_db(
    request: Request,
    docs,
    collection_name,
    metadata: Optional[dict] = None,
    overwrite: bool = False,
    split: bool = True,
    add: bool = False,
    user=None,
) -> bool:
    def _get_docs_info(docs: list[Document]) -> str:
        docs_info = set()

        # Trying to select relevant metadata identifying the document.
        for doc in docs:
            metadata = getattr(doc, "metadata", {})
            doc_name = metadata.get("name", "")
            if not doc_name:
                doc_name = metadata.get("title", "")
            if not doc_name:
                doc_name = metadata.get("source", "")
            if doc_name:
                docs_info.add(doc_name)

        return ", ".join(docs_info)

    log.info(
        f"save_docs_to_vector_db: document {_get_docs_info(docs)} {collection_name}"
    )

    # Check if entries with the same hash (metadata.hash) already exist
    if metadata and "hash" in metadata:
        result = VECTOR_DB_CLIENT.query(
            collection_name=collection_name,
            filter={"hash": metadata["hash"]},
        )

        if result is not None:
            existing_doc_ids = result.ids[0]
            if existing_doc_ids:
                log.info(f"Document with hash {metadata['hash']} already exists")
                raise ValueError(ERROR_MESSAGES.DUPLICATE_CONTENT)

    if split:
        if request.app.state.config.TEXT_SPLITTER in ["", "character"]:
            text_splitter = RecursiveCharacterTextSplitter(
                chunk_size=request.app.state.config.CHUNK_SIZE,
                chunk_overlap=request.app.state.config.CHUNK_OVERLAP,
                add_start_index=True,
            )
            docs = text_splitter.split_documents(docs)
        elif request.app.state.config.TEXT_SPLITTER == "token":
            log.info(
                f"Using token text splitter: {request.app.state.config.TIKTOKEN_ENCODING_NAME}"
            )

            tiktoken.get_encoding(str(request.app.state.config.TIKTOKEN_ENCODING_NAME))
            text_splitter = TokenTextSplitter(
                encoding_name=str(request.app.state.config.TIKTOKEN_ENCODING_NAME),
                chunk_size=request.app.state.config.CHUNK_SIZE,
                chunk_overlap=request.app.state.config.CHUNK_OVERLAP,
                add_start_index=True,
            )
            docs = text_splitter.split_documents(docs)
        elif request.app.state.config.TEXT_SPLITTER == "markdown_header":
            log.info("Using markdown header text splitter")

            # Define headers to split on - covering most common markdown header levels
            headers_to_split_on = [
                ("#", "Header 1"),
                ("##", "Header 2"),
                ("###", "Header 3"),
                ("####", "Header 4"),
                ("#####", "Header 5"),
                ("######", "Header 6"),
            ]

            markdown_splitter = MarkdownHeaderTextSplitter(
                headers_to_split_on=headers_to_split_on,
                strip_headers=False,  # Keep headers in content for context
            )

            md_split_docs = []
            for doc in docs:
                md_header_splits = markdown_splitter.split_text(doc.page_content)
                text_splitter = RecursiveCharacterTextSplitter(
                    chunk_size=request.app.state.config.CHUNK_SIZE,
                    chunk_overlap=request.app.state.config.CHUNK_OVERLAP,
                    add_start_index=True,
                )
                md_header_splits = text_splitter.split_documents(md_header_splits)

                # Convert back to Document objects, preserving original metadata
                for split_chunk in md_header_splits:
                    headings_list = []
                    # Extract header values in order based on headers_to_split_on
                    for _, header_meta_key_name in headers_to_split_on:
                        if header_meta_key_name in split_chunk.metadata:
                            headings_list.append(
                                split_chunk.metadata[header_meta_key_name]
                            )

                    md_split_docs.append(
                        Document(
                            page_content=split_chunk.page_content,
                            metadata={**doc.metadata, "headings": headings_list},
                        )
                    )

            docs = md_split_docs
        else:
            raise ValueError(ERROR_MESSAGES.DEFAULT("Invalid text splitter"))

    if len(docs) == 0:
        raise ValueError(ERROR_MESSAGES.EMPTY_CONTENT)

    texts = [doc.page_content for doc in docs]
    metadatas = [
        {
            **doc.metadata,
            **(metadata if metadata else {}),
            "embedding_config": {
                "engine": request.app.state.config.RAG_EMBEDDING_ENGINE,
                "model": request.app.state.config.RAG_EMBEDDING_MODEL,
            },
        }
        for doc in docs
    ]

    try:
        if VECTOR_DB_CLIENT.has_collection(collection_name=collection_name):
            log.info(f"collection {collection_name} already exists")

            if overwrite:
                VECTOR_DB_CLIENT.delete_collection(collection_name=collection_name)
                log.info(f"deleting existing collection {collection_name}")
            elif add is False:
                log.info(
                    f"collection {collection_name} already exists, overwrite is False and add is False"
                )
                return True

        log.info(f"generating embeddings for {collection_name}")
        embedding_function = get_embedding_function(
            request.app.state.config.RAG_EMBEDDING_ENGINE,
            request.app.state.config.RAG_EMBEDDING_MODEL,
            request.app.state.ef,
            (
                request.app.state.config.RAG_OPENAI_API_BASE_URL
                if request.app.state.config.RAG_EMBEDDING_ENGINE == "openai"
                else (
                    request.app.state.config.RAG_OLLAMA_BASE_URL
                    if request.app.state.config.RAG_EMBEDDING_ENGINE == "ollama"
                    else request.app.state.config.RAG_AZURE_OPENAI_BASE_URL
                )
            ),
            (
                request.app.state.config.RAG_OPENAI_API_KEY
                if request.app.state.config.RAG_EMBEDDING_ENGINE == "openai"
                else (
                    request.app.state.config.RAG_OLLAMA_API_KEY
                    if request.app.state.config.RAG_EMBEDDING_ENGINE == "ollama"
                    else request.app.state.config.RAG_AZURE_OPENAI_API_KEY
                )
            ),
            request.app.state.config.RAG_EMBEDDING_BATCH_SIZE,
            azure_api_version=(
                request.app.state.config.RAG_AZURE_OPENAI_API_VERSION
                if request.app.state.config.RAG_EMBEDDING_ENGINE == "azure_openai"
                else None
            ),
        )

        embeddings = embedding_function(
            list(map(lambda x: x.replace("\n", " "), texts)),
            prefix=RAG_EMBEDDING_CONTENT_PREFIX,
            user=user,
        )
        log.info(f"embeddings generated {len(embeddings)} for {len(texts)} items")

        items = [
            {
                "id": str(uuid.uuid4()),
                "text": text,
                "vector": embeddings[idx],
                "metadata": metadatas[idx],
            }
            for idx, text in enumerate(texts)
        ]

        log.info(f"adding to collection {collection_name}")
        VECTOR_DB_CLIENT.insert(
            collection_name=collection_name,
            items=items,
        )

        log.info(f"added {len(items)} items to collection {collection_name}")
        return True
    except Exception as e:
        log.exception(e)
        raise e


class ProcessFileForm(BaseModel):
    file_id: str
    content: Optional[str] = None
    collection_name: Optional[str] = None


@router.post("/process/file")
def process_file(
    request: Request,
    form_data: ProcessFileForm,
    user=Depends(get_verified_user),
):
    if user.role == "admin":
        file = Files.get_file_by_id(form_data.file_id)
    else:
        file = Files.get_file_by_id_and_user_id(form_data.file_id, user.id)

    if file:
        try:

            collection_name = form_data.collection_name

            if collection_name is None:
                collection_name = f"file-{file.id}"

            if form_data.content:
                # Update the content in the file
                # Usage: /files/{file_id}/data/content/update, /files/ (audio file upload pipeline)

                try:
                    # /files/{file_id}/data/content/update
                    VECTOR_DB_CLIENT.delete_collection(
                        collection_name=f"file-{file.id}"
                    )
                except:
                    # Audio file upload pipeline
                    pass

                docs = [
                    Document(
                        page_content=form_data.content.replace("<br/>", "\n"),
                        metadata={
                            **file.meta,
                            "name": file.filename,
                            "created_by": file.user_id,
                            "file_id": file.id,
                            "source": file.filename,
                        },
                    )
                ]

<<<<<<< HEAD
            text_content = file.data.get("content", "")
        else:
            # Process the file and save the content
            # Usage: /files/
            file_path = file.path
            if file_path:
                file_path = Storage.get_file(file_path)
                loader = Loader(
                    engine=request.app.state.config.CONTENT_EXTRACTION_ENGINE,
                    DATALAB_MARKER_API_KEY=request.app.state.config.DATALAB_MARKER_API_KEY,
                    DATALAB_MARKER_LANGS=request.app.state.config.DATALAB_MARKER_LANGS,
                    DATALAB_MARKER_SKIP_CACHE=request.app.state.config.DATALAB_MARKER_SKIP_CACHE,
                    DATALAB_MARKER_FORCE_OCR=request.app.state.config.DATALAB_MARKER_FORCE_OCR,
                    DATALAB_MARKER_PAGINATE=request.app.state.config.DATALAB_MARKER_PAGINATE,
                    DATALAB_MARKER_STRIP_EXISTING_OCR=request.app.state.config.DATALAB_MARKER_STRIP_EXISTING_OCR,
                    DATALAB_MARKER_DISABLE_IMAGE_EXTRACTION=request.app.state.config.DATALAB_MARKER_DISABLE_IMAGE_EXTRACTION,
                    DATALAB_MARKER_USE_LLM=request.app.state.config.DATALAB_MARKER_USE_LLM,
                    DATALAB_MARKER_OUTPUT_FORMAT=request.app.state.config.DATALAB_MARKER_OUTPUT_FORMAT,
                    EXTERNAL_DOCUMENT_LOADER_URL=request.app.state.config.EXTERNAL_DOCUMENT_LOADER_URL,
                    EXTERNAL_DOCUMENT_LOADER_API_KEY=request.app.state.config.EXTERNAL_DOCUMENT_LOADER_API_KEY,
                    TIKA_SERVER_URL=request.app.state.config.TIKA_SERVER_URL,
                    DOCLING_SERVER_URL=request.app.state.config.DOCLING_SERVER_URL,
                    DOCLING_OCR_ENGINE=request.app.state.config.DOCLING_OCR_ENGINE,
                    DOCLING_OCR_LANG=request.app.state.config.DOCLING_OCR_LANG,
                    DOCLING_DO_PICTURE_DESCRIPTION=request.app.state.config.DOCLING_DO_PICTURE_DESCRIPTION,
                    PDF_EXTRACT_IMAGES=request.app.state.config.PDF_EXTRACT_IMAGES,
                    DOCUMENT_INTELLIGENCE_ENDPOINT=request.app.state.config.DOCUMENT_INTELLIGENCE_ENDPOINT,
                    DOCUMENT_INTELLIGENCE_KEY=request.app.state.config.DOCUMENT_INTELLIGENCE_KEY,
                    MISTRAL_OCR_API_KEY=request.app.state.config.MISTRAL_OCR_API_KEY,
                    HWP_JAR_PATH=getattr(request.app.state.config, 'HWP_JAR_PATH', '/workspace/open-webui/backend/python-hwplib/hwplib-1.1.8.jar'),
                    HWPX_JAR_PATH=getattr(request.app.state.config, 'HWPX_JAR_PATH', '/workspace/open-webui/backend/python-hwpxlib/hwpxlib-1.0.5.jar'),
                )
                docs = loader.load(
                    file.filename, file.meta.get("content_type"), file_path
=======
                text_content = form_data.content
            elif form_data.collection_name:
                # Check if the file has already been processed and save the content
                # Usage: /knowledge/{id}/file/add, /knowledge/{id}/file/update

                result = VECTOR_DB_CLIENT.query(
                    collection_name=f"file-{file.id}", filter={"file_id": file.id}
>>>>>>> 598282cf
                )

                if result is not None and len(result.ids[0]) > 0:
                    docs = [
                        Document(
                            page_content=result.documents[0][idx],
                            metadata=result.metadatas[0][idx],
                        )
                        for idx, id in enumerate(result.ids[0])
                    ]
                else:
                    docs = [
                        Document(
                            page_content=file.data.get("content", ""),
                            metadata={
                                **file.meta,
                                "name": file.filename,
                                "created_by": file.user_id,
                                "file_id": file.id,
                                "source": file.filename,
                            },
                        )
                    ]

                text_content = file.data.get("content", "")
            else:
                # Process the file and save the content
                # Usage: /files/
                file_path = file.path
                if file_path:
                    file_path = Storage.get_file(file_path)
                    loader = Loader(
                        engine=request.app.state.config.CONTENT_EXTRACTION_ENGINE,
                        DATALAB_MARKER_API_KEY=request.app.state.config.DATALAB_MARKER_API_KEY,
                        DATALAB_MARKER_API_BASE_URL=request.app.state.config.DATALAB_MARKER_API_BASE_URL,
                        DATALAB_MARKER_ADDITIONAL_CONFIG=request.app.state.config.DATALAB_MARKER_ADDITIONAL_CONFIG,
                        DATALAB_MARKER_SKIP_CACHE=request.app.state.config.DATALAB_MARKER_SKIP_CACHE,
                        DATALAB_MARKER_FORCE_OCR=request.app.state.config.DATALAB_MARKER_FORCE_OCR,
                        DATALAB_MARKER_PAGINATE=request.app.state.config.DATALAB_MARKER_PAGINATE,
                        DATALAB_MARKER_STRIP_EXISTING_OCR=request.app.state.config.DATALAB_MARKER_STRIP_EXISTING_OCR,
                        DATALAB_MARKER_DISABLE_IMAGE_EXTRACTION=request.app.state.config.DATALAB_MARKER_DISABLE_IMAGE_EXTRACTION,
                        DATALAB_MARKER_FORMAT_LINES=request.app.state.config.DATALAB_MARKER_FORMAT_LINES,
                        DATALAB_MARKER_USE_LLM=request.app.state.config.DATALAB_MARKER_USE_LLM,
                        DATALAB_MARKER_OUTPUT_FORMAT=request.app.state.config.DATALAB_MARKER_OUTPUT_FORMAT,
                        EXTERNAL_DOCUMENT_LOADER_URL=request.app.state.config.EXTERNAL_DOCUMENT_LOADER_URL,
                        EXTERNAL_DOCUMENT_LOADER_API_KEY=request.app.state.config.EXTERNAL_DOCUMENT_LOADER_API_KEY,
                        TIKA_SERVER_URL=request.app.state.config.TIKA_SERVER_URL,
                        DOCLING_SERVER_URL=request.app.state.config.DOCLING_SERVER_URL,
                        DOCLING_PARAMS={
                            "do_ocr": request.app.state.config.DOCLING_DO_OCR,
                            "force_ocr": request.app.state.config.DOCLING_FORCE_OCR,
                            "ocr_engine": request.app.state.config.DOCLING_OCR_ENGINE,
                            "ocr_lang": request.app.state.config.DOCLING_OCR_LANG,
                            "pdf_backend": request.app.state.config.DOCLING_PDF_BACKEND,
                            "table_mode": request.app.state.config.DOCLING_TABLE_MODE,
                            "pipeline": request.app.state.config.DOCLING_PIPELINE,
                            "do_picture_description": request.app.state.config.DOCLING_DO_PICTURE_DESCRIPTION,
                            "picture_description_mode": request.app.state.config.DOCLING_PICTURE_DESCRIPTION_MODE,
                            "picture_description_local": request.app.state.config.DOCLING_PICTURE_DESCRIPTION_LOCAL,
                            "picture_description_api": request.app.state.config.DOCLING_PICTURE_DESCRIPTION_API,
                        },
                        PDF_EXTRACT_IMAGES=request.app.state.config.PDF_EXTRACT_IMAGES,
                        DOCUMENT_INTELLIGENCE_ENDPOINT=request.app.state.config.DOCUMENT_INTELLIGENCE_ENDPOINT,
                        DOCUMENT_INTELLIGENCE_KEY=request.app.state.config.DOCUMENT_INTELLIGENCE_KEY,
                        MISTRAL_OCR_API_KEY=request.app.state.config.MISTRAL_OCR_API_KEY,
                    )
                    docs = loader.load(
                        file.filename, file.meta.get("content_type"), file_path
                    )

                    docs = [
                        Document(
                            page_content=doc.page_content,
                            metadata={
                                **doc.metadata,
                                "name": file.filename,
                                "created_by": file.user_id,
                                "file_id": file.id,
                                "source": file.filename,
                            },
                        )
                        for doc in docs
                    ]
                else:
                    docs = [
                        Document(
                            page_content=file.data.get("content", ""),
                            metadata={
                                **file.meta,
                                "name": file.filename,
                                "created_by": file.user_id,
                                "file_id": file.id,
                                "source": file.filename,
                            },
                        )
                    ]
                text_content = " ".join([doc.page_content for doc in docs])

            log.debug(f"text_content: {text_content}")
            Files.update_file_data_by_id(
                file.id,
                {"content": text_content},
            )
            hash = calculate_sha256_string(text_content)
            Files.update_file_hash_by_id(file.id, hash)

            if request.app.state.config.BYPASS_EMBEDDING_AND_RETRIEVAL:
                Files.update_file_data_by_id(file.id, {"status": "completed"})
                return {
                    "status": True,
                    "collection_name": None,
                    "filename": file.filename,
                    "content": text_content,
                }
            else:
                try:
                    result = save_docs_to_vector_db(
                        request,
                        docs=docs,
                        collection_name=collection_name,
                        metadata={
                            "file_id": file.id,
                            "name": file.filename,
                            "hash": hash,
                        },
                        add=(True if form_data.collection_name else False),
                        user=user,
                    )
                    log.info(f"added {len(docs)} items to collection {collection_name}")

                    if result:
                        Files.update_file_metadata_by_id(
                            file.id,
                            {
                                "collection_name": collection_name,
                            },
                        )

                        Files.update_file_data_by_id(
                            file.id,
                            {"status": "completed"},
                        )

                        return {
                            "status": True,
                            "collection_name": collection_name,
                            "filename": file.filename,
                            "content": text_content,
                        }
                    else:
                        raise Exception("Error saving document to vector database")
                except Exception as e:
                    raise e

        except Exception as e:
            log.exception(e)
            Files.update_file_data_by_id(
                file.id,
                {"status": "failed"},
            )

            if "No pandoc was found" in str(e):
                raise HTTPException(
                    status_code=status.HTTP_400_BAD_REQUEST,
                    detail=ERROR_MESSAGES.PANDOC_NOT_INSTALLED,
                )
            else:
                raise HTTPException(
                    status_code=status.HTTP_400_BAD_REQUEST,
                    detail=str(e),
                )

    else:
        raise HTTPException(
            status_code=status.HTTP_404_NOT_FOUND, detail=ERROR_MESSAGES.NOT_FOUND
        )


class ProcessTextForm(BaseModel):
    name: str
    content: str
    collection_name: Optional[str] = None


@router.post("/process/text")
def process_text(
    request: Request,
    form_data: ProcessTextForm,
    user=Depends(get_verified_user),
):
    collection_name = form_data.collection_name
    if collection_name is None:
        collection_name = calculate_sha256_string(form_data.content)

    docs = [
        Document(
            page_content=form_data.content,
            metadata={"name": form_data.name, "created_by": user.id},
        )
    ]
    text_content = form_data.content
    log.debug(f"text_content: {text_content}")

    result = save_docs_to_vector_db(request, docs, collection_name, user=user)
    if result:
        return {
            "status": True,
            "collection_name": collection_name,
            "content": text_content,
        }
    else:
        raise HTTPException(
            status_code=status.HTTP_500_INTERNAL_SERVER_ERROR,
            detail=ERROR_MESSAGES.DEFAULT(),
        )


@router.post("/process/youtube")
def process_youtube_video(
    request: Request, form_data: ProcessUrlForm, user=Depends(get_verified_user)
):
    try:
        collection_name = form_data.collection_name
        if not collection_name:
            collection_name = calculate_sha256_string(form_data.url)[:63]

        loader = YoutubeLoader(
            form_data.url,
            language=request.app.state.config.YOUTUBE_LOADER_LANGUAGE,
            proxy_url=request.app.state.config.YOUTUBE_LOADER_PROXY_URL,
        )

        docs = loader.load()
        content = " ".join([doc.page_content for doc in docs])
        log.debug(f"text_content: {content}")

        save_docs_to_vector_db(
            request, docs, collection_name, overwrite=True, user=user
        )

        return {
            "status": True,
            "collection_name": collection_name,
            "filename": form_data.url,
            "file": {
                "data": {
                    "content": content,
                },
                "meta": {
                    "name": form_data.url,
                },
            },
        }
    except Exception as e:
        log.exception(e)
        raise HTTPException(
            status_code=status.HTTP_400_BAD_REQUEST,
            detail=ERROR_MESSAGES.DEFAULT(e),
        )


@router.post("/process/web")
def process_web(
    request: Request, form_data: ProcessUrlForm, user=Depends(get_verified_user)
):
    try:
        collection_name = form_data.collection_name
        if not collection_name:
            collection_name = calculate_sha256_string(form_data.url)[:63]

        loader = get_web_loader(
            form_data.url,
            verify_ssl=request.app.state.config.ENABLE_WEB_LOADER_SSL_VERIFICATION,
            requests_per_second=request.app.state.config.WEB_LOADER_CONCURRENT_REQUESTS,
        )
        docs = loader.load()
        content = " ".join([doc.page_content for doc in docs])

        log.debug(f"text_content: {content}")

        if not request.app.state.config.BYPASS_WEB_SEARCH_EMBEDDING_AND_RETRIEVAL:
            save_docs_to_vector_db(
                request, docs, collection_name, overwrite=True, user=user
            )
        else:
            collection_name = None

        return {
            "status": True,
            "collection_name": collection_name,
            "filename": form_data.url,
            "file": {
                "data": {
                    "content": content,
                },
                "meta": {
                    "name": form_data.url,
                    "source": form_data.url,
                },
            },
        }
    except Exception as e:
        log.exception(e)
        raise HTTPException(
            status_code=status.HTTP_400_BAD_REQUEST,
            detail=ERROR_MESSAGES.DEFAULT(e),
        )


def search_web(request: Request, engine: str, query: str) -> list[SearchResult]:
    """Search the web using a search engine and return the results as a list of SearchResult objects.
    Will look for a search engine API key in environment variables in the following order:
    - SEARXNG_QUERY_URL
    - YACY_QUERY_URL + YACY_USERNAME + YACY_PASSWORD
    - GOOGLE_PSE_API_KEY + GOOGLE_PSE_ENGINE_ID
    - BRAVE_SEARCH_API_KEY
    - KAGI_SEARCH_API_KEY
    - MOJEEK_SEARCH_API_KEY
    - BOCHA_SEARCH_API_KEY
    - SERPSTACK_API_KEY
    - SERPER_API_KEY
    - SERPLY_API_KEY
    - TAVILY_API_KEY
    - EXA_API_KEY
    - PERPLEXITY_API_KEY
    - SOUGOU_API_SID + SOUGOU_API_SK
    - SEARCHAPI_API_KEY + SEARCHAPI_ENGINE (by default `google`)
    - SERPAPI_API_KEY + SERPAPI_ENGINE (by default `google`)
    Args:
        query (str): The query to search for
    """

    # TODO: add playwright to search the web
    if engine == "ollama_cloud":
        return search_ollama_cloud(
            "https://ollama.com",
            request.app.state.config.OLLAMA_CLOUD_WEB_SEARCH_API_KEY,
            query,
            request.app.state.config.WEB_SEARCH_RESULT_COUNT,
            request.app.state.config.WEB_SEARCH_DOMAIN_FILTER_LIST,
        )
    elif engine == "perplexity_search":
        if request.app.state.config.PERPLEXITY_API_KEY:
            return search_perplexity_search(
                request.app.state.config.PERPLEXITY_API_KEY,
                query,
                request.app.state.config.WEB_SEARCH_RESULT_COUNT,
                request.app.state.config.WEB_SEARCH_DOMAIN_FILTER_LIST,
            )
        else:
            raise Exception("No PERPLEXITY_API_KEY found in environment variables")
    elif engine == "searxng":
        if request.app.state.config.SEARXNG_QUERY_URL:
            return search_searxng(
                request.app.state.config.SEARXNG_QUERY_URL,
                query,
                request.app.state.config.WEB_SEARCH_RESULT_COUNT,
                request.app.state.config.WEB_SEARCH_DOMAIN_FILTER_LIST,
            )
        else:
            raise Exception("No SEARXNG_QUERY_URL found in environment variables")
    elif engine == "yacy":
        if request.app.state.config.YACY_QUERY_URL:
            return search_yacy(
                request.app.state.config.YACY_QUERY_URL,
                request.app.state.config.YACY_USERNAME,
                request.app.state.config.YACY_PASSWORD,
                query,
                request.app.state.config.WEB_SEARCH_RESULT_COUNT,
                request.app.state.config.WEB_SEARCH_DOMAIN_FILTER_LIST,
            )
        else:
            raise Exception("No YACY_QUERY_URL found in environment variables")
    elif engine == "google_pse":
        if (
            request.app.state.config.GOOGLE_PSE_API_KEY
            and request.app.state.config.GOOGLE_PSE_ENGINE_ID
        ):
            return search_google_pse(
                request.app.state.config.GOOGLE_PSE_API_KEY,
                request.app.state.config.GOOGLE_PSE_ENGINE_ID,
                query,
                request.app.state.config.WEB_SEARCH_RESULT_COUNT,
                request.app.state.config.WEB_SEARCH_DOMAIN_FILTER_LIST,
            )
        else:
            raise Exception(
                "No GOOGLE_PSE_API_KEY or GOOGLE_PSE_ENGINE_ID found in environment variables"
            )
    elif engine == "brave":
        if request.app.state.config.BRAVE_SEARCH_API_KEY:
            return search_brave(
                request.app.state.config.BRAVE_SEARCH_API_KEY,
                query,
                request.app.state.config.WEB_SEARCH_RESULT_COUNT,
                request.app.state.config.WEB_SEARCH_DOMAIN_FILTER_LIST,
            )
        else:
            raise Exception("No BRAVE_SEARCH_API_KEY found in environment variables")
    elif engine == "kagi":
        if request.app.state.config.KAGI_SEARCH_API_KEY:
            return search_kagi(
                request.app.state.config.KAGI_SEARCH_API_KEY,
                query,
                request.app.state.config.WEB_SEARCH_RESULT_COUNT,
                request.app.state.config.WEB_SEARCH_DOMAIN_FILTER_LIST,
            )
        else:
            raise Exception("No KAGI_SEARCH_API_KEY found in environment variables")
    elif engine == "mojeek":
        if request.app.state.config.MOJEEK_SEARCH_API_KEY:
            return search_mojeek(
                request.app.state.config.MOJEEK_SEARCH_API_KEY,
                query,
                request.app.state.config.WEB_SEARCH_RESULT_COUNT,
                request.app.state.config.WEB_SEARCH_DOMAIN_FILTER_LIST,
            )
        else:
            raise Exception("No MOJEEK_SEARCH_API_KEY found in environment variables")
    elif engine == "bocha":
        if request.app.state.config.BOCHA_SEARCH_API_KEY:
            return search_bocha(
                request.app.state.config.BOCHA_SEARCH_API_KEY,
                query,
                request.app.state.config.WEB_SEARCH_RESULT_COUNT,
                request.app.state.config.WEB_SEARCH_DOMAIN_FILTER_LIST,
            )
        else:
            raise Exception("No BOCHA_SEARCH_API_KEY found in environment variables")
    elif engine == "serpstack":
        if request.app.state.config.SERPSTACK_API_KEY:
            return search_serpstack(
                request.app.state.config.SERPSTACK_API_KEY,
                query,
                request.app.state.config.WEB_SEARCH_RESULT_COUNT,
                request.app.state.config.WEB_SEARCH_DOMAIN_FILTER_LIST,
                https_enabled=request.app.state.config.SERPSTACK_HTTPS,
            )
        else:
            raise Exception("No SERPSTACK_API_KEY found in environment variables")
    elif engine == "serper":
        if request.app.state.config.SERPER_API_KEY:
            return search_serper(
                request.app.state.config.SERPER_API_KEY,
                query,
                request.app.state.config.WEB_SEARCH_RESULT_COUNT,
                request.app.state.config.WEB_SEARCH_DOMAIN_FILTER_LIST,
            )
        else:
            raise Exception("No SERPER_API_KEY found in environment variables")
    elif engine == "serply":
        if request.app.state.config.SERPLY_API_KEY:
            return search_serply(
                request.app.state.config.SERPLY_API_KEY,
                query,
                request.app.state.config.WEB_SEARCH_RESULT_COUNT,
                filter_list=request.app.state.config.WEB_SEARCH_DOMAIN_FILTER_LIST,
            )
        else:
            raise Exception("No SERPLY_API_KEY found in environment variables")
    elif engine == "duckduckgo":
        return search_duckduckgo(
            query,
            request.app.state.config.WEB_SEARCH_RESULT_COUNT,
            request.app.state.config.WEB_SEARCH_DOMAIN_FILTER_LIST,
            concurrent_requests=request.app.state.config.WEB_SEARCH_CONCURRENT_REQUESTS,
        )
    elif engine == "tavily":
        if request.app.state.config.TAVILY_API_KEY:
            return search_tavily(
                request.app.state.config.TAVILY_API_KEY,
                query,
                request.app.state.config.WEB_SEARCH_RESULT_COUNT,
                request.app.state.config.WEB_SEARCH_DOMAIN_FILTER_LIST,
            )
        else:
            raise Exception("No TAVILY_API_KEY found in environment variables")
    elif engine == "exa":
        if request.app.state.config.EXA_API_KEY:
            return search_exa(
                request.app.state.config.EXA_API_KEY,
                query,
                request.app.state.config.WEB_SEARCH_RESULT_COUNT,
                request.app.state.config.WEB_SEARCH_DOMAIN_FILTER_LIST,
            )
        else:
            raise Exception("No EXA_API_KEY found in environment variables")
    elif engine == "searchapi":
        if request.app.state.config.SEARCHAPI_API_KEY:
            return search_searchapi(
                request.app.state.config.SEARCHAPI_API_KEY,
                request.app.state.config.SEARCHAPI_ENGINE,
                query,
                request.app.state.config.WEB_SEARCH_RESULT_COUNT,
                request.app.state.config.WEB_SEARCH_DOMAIN_FILTER_LIST,
            )
        else:
            raise Exception("No SEARCHAPI_API_KEY found in environment variables")
    elif engine == "serpapi":
        if request.app.state.config.SERPAPI_API_KEY:
            return search_serpapi(
                request.app.state.config.SERPAPI_API_KEY,
                request.app.state.config.SERPAPI_ENGINE,
                query,
                request.app.state.config.WEB_SEARCH_RESULT_COUNT,
                request.app.state.config.WEB_SEARCH_DOMAIN_FILTER_LIST,
            )
        else:
            raise Exception("No SERPAPI_API_KEY found in environment variables")
    elif engine == "jina":
        return search_jina(
            request.app.state.config.JINA_API_KEY,
            query,
            request.app.state.config.WEB_SEARCH_RESULT_COUNT,
        )
    elif engine == "bing":
        return search_bing(
            request.app.state.config.BING_SEARCH_V7_SUBSCRIPTION_KEY,
            request.app.state.config.BING_SEARCH_V7_ENDPOINT,
            str(DEFAULT_LOCALE),
            query,
            request.app.state.config.WEB_SEARCH_RESULT_COUNT,
            request.app.state.config.WEB_SEARCH_DOMAIN_FILTER_LIST,
        )
    elif engine == "exa":
        return search_exa(
            request.app.state.config.EXA_API_KEY,
            query,
            request.app.state.config.WEB_SEARCH_RESULT_COUNT,
            request.app.state.config.WEB_SEARCH_DOMAIN_FILTER_LIST,
        )
    elif engine == "perplexity":
        return search_perplexity(
            request.app.state.config.PERPLEXITY_API_KEY,
            query,
            request.app.state.config.WEB_SEARCH_RESULT_COUNT,
            request.app.state.config.WEB_SEARCH_DOMAIN_FILTER_LIST,
            model=request.app.state.config.PERPLEXITY_MODEL,
            search_context_usage=request.app.state.config.PERPLEXITY_SEARCH_CONTEXT_USAGE,
        )
    elif engine == "sougou":
        if (
            request.app.state.config.SOUGOU_API_SID
            and request.app.state.config.SOUGOU_API_SK
        ):
            return search_sougou(
                request.app.state.config.SOUGOU_API_SID,
                request.app.state.config.SOUGOU_API_SK,
                query,
                request.app.state.config.WEB_SEARCH_RESULT_COUNT,
                request.app.state.config.WEB_SEARCH_DOMAIN_FILTER_LIST,
            )
        else:
            raise Exception(
                "No SOUGOU_API_SID or SOUGOU_API_SK found in environment variables"
            )
    elif engine == "firecrawl":
        return search_firecrawl(
            request.app.state.config.FIRECRAWL_API_BASE_URL,
            request.app.state.config.FIRECRAWL_API_KEY,
            query,
            request.app.state.config.WEB_SEARCH_RESULT_COUNT,
            request.app.state.config.WEB_SEARCH_DOMAIN_FILTER_LIST,
        )
    elif engine == "external":
        return search_external(
            request.app.state.config.EXTERNAL_WEB_SEARCH_URL,
            request.app.state.config.EXTERNAL_WEB_SEARCH_API_KEY,
            query,
            request.app.state.config.WEB_SEARCH_RESULT_COUNT,
            request.app.state.config.WEB_SEARCH_DOMAIN_FILTER_LIST,
        )
    else:
        raise Exception("No search engine API key found in environment variables")


@router.post("/process/web/search")
async def process_web_search(
    request: Request, form_data: SearchForm, user=Depends(get_verified_user)
):

    urls = []
    result_items = []

    try:
        logging.info(
            f"trying to web search with {request.app.state.config.WEB_SEARCH_ENGINE, form_data.queries}"
        )

        search_tasks = [
            run_in_threadpool(
                search_web,
                request,
                request.app.state.config.WEB_SEARCH_ENGINE,
                query,
            )
            for query in form_data.queries
        ]

        search_results = await asyncio.gather(*search_tasks)

        for result in search_results:
            if result:
                for item in result:
                    if item and item.link:
                        result_items.append(item)
                        urls.append(item.link)

        urls = list(dict.fromkeys(urls))
        log.debug(f"urls: {urls}")

    except Exception as e:
        log.exception(e)

        raise HTTPException(
            status_code=status.HTTP_400_BAD_REQUEST,
            detail=ERROR_MESSAGES.WEB_SEARCH_ERROR(e),
        )

    try:
        if request.app.state.config.BYPASS_WEB_SEARCH_WEB_LOADER:
            search_results = [
                item for result in search_results for item in result if result
            ]

            docs = [
                Document(
                    page_content=result.snippet,
                    metadata={
                        "source": result.link,
                        "title": result.title,
                        "snippet": result.snippet,
                        "link": result.link,
                    },
                )
                for result in search_results
                if hasattr(result, "snippet") and result.snippet is not None
            ]
        else:
            loader = get_web_loader(
                urls,
                verify_ssl=request.app.state.config.ENABLE_WEB_LOADER_SSL_VERIFICATION,
                requests_per_second=request.app.state.config.WEB_LOADER_CONCURRENT_REQUESTS,
                trust_env=request.app.state.config.WEB_SEARCH_TRUST_ENV,
            )
            docs = await loader.aload()

        urls = [
            doc.metadata.get("source") for doc in docs if doc.metadata.get("source")
        ]  # only keep the urls returned by the loader
        result_items = [
            dict(item) for item in result_items if item.link in urls
        ]  # only keep the search results that have been loaded

        if request.app.state.config.BYPASS_WEB_SEARCH_EMBEDDING_AND_RETRIEVAL:
            return {
                "status": True,
                "collection_name": None,
                "filenames": urls,
                "items": result_items,
                "docs": [
                    {
                        "content": doc.page_content,
                        "metadata": doc.metadata,
                    }
                    for doc in docs
                ],
                "loaded_count": len(docs),
            }
        else:
            # Create a single collection for all documents
            collection_name = (
                f"web-search-{calculate_sha256_string('-'.join(form_data.queries))}"[
                    :63
                ]
            )

            try:
                await run_in_threadpool(
                    save_docs_to_vector_db,
                    request,
                    docs,
                    collection_name,
                    overwrite=True,
                    user=user,
                )
            except Exception as e:
                log.debug(f"error saving docs: {e}")

            return {
                "status": True,
                "collection_names": [collection_name],
                "items": result_items,
                "filenames": urls,
                "loaded_count": len(docs),
            }
    except Exception as e:
        log.exception(e)
        raise HTTPException(
            status_code=status.HTTP_400_BAD_REQUEST,
            detail=ERROR_MESSAGES.DEFAULT(e),
        )


class QueryDocForm(BaseModel):
    collection_name: str
    query: str
    k: Optional[int] = None
    k_reranker: Optional[int] = None
    r: Optional[float] = None
    hybrid: Optional[bool] = None


@router.post("/query/doc")
def query_doc_handler(
    request: Request,
    form_data: QueryDocForm,
    user=Depends(get_verified_user),
):
    try:
        if request.app.state.config.ENABLE_RAG_HYBRID_SEARCH and (
            form_data.hybrid is None or form_data.hybrid
        ):
            collection_results = {}
            collection_results[form_data.collection_name] = VECTOR_DB_CLIENT.get(
                collection_name=form_data.collection_name
            )
            return query_doc_with_hybrid_search(
                collection_name=form_data.collection_name,
                collection_result=collection_results[form_data.collection_name],
                query=form_data.query,
                embedding_function=lambda query, prefix: request.app.state.EMBEDDING_FUNCTION(
                    query, prefix=prefix, user=user
                ),
                k=form_data.k if form_data.k else request.app.state.config.TOP_K,
                reranking_function=(
                    (
                        lambda sentences: request.app.state.RERANKING_FUNCTION(
                            sentences, user=user
                        )
                    )
                    if request.app.state.RERANKING_FUNCTION
                    else None
                ),
                k_reranker=form_data.k_reranker
                or request.app.state.config.TOP_K_RERANKER,
                r=(
                    form_data.r
                    if form_data.r
                    else request.app.state.config.RELEVANCE_THRESHOLD
                ),
                hybrid_bm25_weight=(
                    form_data.hybrid_bm25_weight
                    if form_data.hybrid_bm25_weight
                    else request.app.state.config.HYBRID_BM25_WEIGHT
                ),
                user=user,
            )
        else:
            return query_doc(
                collection_name=form_data.collection_name,
                query_embedding=request.app.state.EMBEDDING_FUNCTION(
                    form_data.query, prefix=RAG_EMBEDDING_QUERY_PREFIX, user=user
                ),
                k=form_data.k if form_data.k else request.app.state.config.TOP_K,
                user=user,
            )
    except Exception as e:
        log.exception(e)
        raise HTTPException(
            status_code=status.HTTP_400_BAD_REQUEST,
            detail=ERROR_MESSAGES.DEFAULT(e),
        )


class QueryCollectionsForm(BaseModel):
    collection_names: list[str]
    query: str
    k: Optional[int] = None
    k_reranker: Optional[int] = None
    r: Optional[float] = None
    hybrid: Optional[bool] = None
    hybrid_bm25_weight: Optional[float] = None


@router.post("/query/collection")
def query_collection_handler(
    request: Request,
    form_data: QueryCollectionsForm,
    user=Depends(get_verified_user),
):
    try:
        if request.app.state.config.ENABLE_RAG_HYBRID_SEARCH and (
            form_data.hybrid is None or form_data.hybrid
        ):
            return query_collection_with_hybrid_search(
                collection_names=form_data.collection_names,
                queries=[form_data.query],
                embedding_function=lambda query, prefix: request.app.state.EMBEDDING_FUNCTION(
                    query, prefix=prefix, user=user
                ),
                k=form_data.k if form_data.k else request.app.state.config.TOP_K,
                reranking_function=(
                    (
                        lambda sentences: request.app.state.RERANKING_FUNCTION(
                            sentences, user=user
                        )
                    )
                    if request.app.state.RERANKING_FUNCTION
                    else None
                ),
                k_reranker=form_data.k_reranker
                or request.app.state.config.TOP_K_RERANKER,
                r=(
                    form_data.r
                    if form_data.r
                    else request.app.state.config.RELEVANCE_THRESHOLD
                ),
                hybrid_bm25_weight=(
                    form_data.hybrid_bm25_weight
                    if form_data.hybrid_bm25_weight
                    else request.app.state.config.HYBRID_BM25_WEIGHT
                ),
            )
        else:
            return query_collection(
                collection_names=form_data.collection_names,
                queries=[form_data.query],
                embedding_function=lambda query, prefix: request.app.state.EMBEDDING_FUNCTION(
                    query, prefix=prefix, user=user
                ),
                k=form_data.k if form_data.k else request.app.state.config.TOP_K,
            )

    except Exception as e:
        log.exception(e)
        raise HTTPException(
            status_code=status.HTTP_400_BAD_REQUEST,
            detail=ERROR_MESSAGES.DEFAULT(e),
        )


####################################
#
# Vector DB operations
#
####################################


class DeleteForm(BaseModel):
    collection_name: str
    file_id: str


@router.post("/delete")
def delete_entries_from_collection(form_data: DeleteForm, user=Depends(get_admin_user)):
    try:
        if VECTOR_DB_CLIENT.has_collection(collection_name=form_data.collection_name):
            file = Files.get_file_by_id(form_data.file_id)
            hash = file.hash

            VECTOR_DB_CLIENT.delete(
                collection_name=form_data.collection_name,
                metadata={"hash": hash},
            )
            return {"status": True}
        else:
            return {"status": False}
    except Exception as e:
        log.exception(e)
        return {"status": False}


@router.post("/reset/db")
def reset_vector_db(user=Depends(get_admin_user)):
    VECTOR_DB_CLIENT.reset()
    Knowledges.delete_all_knowledge()


@router.post("/reset/uploads")
def reset_upload_dir(user=Depends(get_admin_user)) -> bool:
    folder = f"{UPLOAD_DIR}"
    try:
        # Check if the directory exists
        if os.path.exists(folder):
            # Iterate over all the files and directories in the specified directory
            for filename in os.listdir(folder):
                file_path = os.path.join(folder, filename)
                try:
                    if os.path.isfile(file_path) or os.path.islink(file_path):
                        os.unlink(file_path)  # Remove the file or link
                    elif os.path.isdir(file_path):
                        shutil.rmtree(file_path)  # Remove the directory
                except Exception as e:
                    log.exception(f"Failed to delete {file_path}. Reason: {e}")
        else:
            log.warning(f"The directory {folder} does not exist")
    except Exception as e:
        log.exception(f"Failed to process the directory {folder}. Reason: {e}")
    return True


if ENV == "dev":

    @router.get("/ef/{text}")
    async def get_embeddings(request: Request, text: Optional[str] = "Hello World!"):
        return {
            "result": request.app.state.EMBEDDING_FUNCTION(
                text, prefix=RAG_EMBEDDING_QUERY_PREFIX
            )
        }


class BatchProcessFilesForm(BaseModel):
    files: List[FileModel]
    collection_name: str


class BatchProcessFilesResult(BaseModel):
    file_id: str
    status: str
    error: Optional[str] = None


class BatchProcessFilesResponse(BaseModel):
    results: List[BatchProcessFilesResult]
    errors: List[BatchProcessFilesResult]


@router.post("/process/files/batch")
def process_files_batch(
    request: Request,
    form_data: BatchProcessFilesForm,
    user=Depends(get_verified_user),
) -> BatchProcessFilesResponse:
    """
    Process a batch of files and save them to the vector database.
    """
    results: List[BatchProcessFilesResult] = []
    errors: List[BatchProcessFilesResult] = []
    collection_name = form_data.collection_name

    # Prepare all documents first
    all_docs: List[Document] = []
    for file in form_data.files:
        try:
            text_content = file.data.get("content", "")

            docs: List[Document] = [
                Document(
                    page_content=text_content.replace("<br/>", "\n"),
                    metadata={
                        **file.meta,
                        "name": file.filename,
                        "created_by": file.user_id,
                        "file_id": file.id,
                        "source": file.filename,
                    },
                )
            ]

            hash = calculate_sha256_string(text_content)
            Files.update_file_hash_by_id(file.id, hash)
            Files.update_file_data_by_id(file.id, {"content": text_content})

            all_docs.extend(docs)
            results.append(BatchProcessFilesResult(file_id=file.id, status="prepared"))

        except Exception as e:
            log.error(f"process_files_batch: Error processing file {file.id}: {str(e)}")
            errors.append(
                BatchProcessFilesResult(file_id=file.id, status="failed", error=str(e))
            )

    # Save all documents in one batch
    if all_docs:
        try:
            save_docs_to_vector_db(
                request=request,
                docs=all_docs,
                collection_name=collection_name,
                add=True,
                user=user,
            )

            # Update all files with collection name
            for result in results:
                Files.update_file_metadata_by_id(
                    result.file_id, {"collection_name": collection_name}
                )
                result.status = "completed"

        except Exception as e:
            log.error(
                f"process_files_batch: Error saving documents to vector DB: {str(e)}"
            )
            for result in results:
                result.status = "failed"
                errors.append(
                    BatchProcessFilesResult(file_id=result.file_id, error=str(e))
                )

    return BatchProcessFilesResponse(results=results, errors=errors)<|MERGE_RESOLUTION|>--- conflicted
+++ resolved
@@ -1465,42 +1465,6 @@
                     )
                 ]
 
-<<<<<<< HEAD
-            text_content = file.data.get("content", "")
-        else:
-            # Process the file and save the content
-            # Usage: /files/
-            file_path = file.path
-            if file_path:
-                file_path = Storage.get_file(file_path)
-                loader = Loader(
-                    engine=request.app.state.config.CONTENT_EXTRACTION_ENGINE,
-                    DATALAB_MARKER_API_KEY=request.app.state.config.DATALAB_MARKER_API_KEY,
-                    DATALAB_MARKER_LANGS=request.app.state.config.DATALAB_MARKER_LANGS,
-                    DATALAB_MARKER_SKIP_CACHE=request.app.state.config.DATALAB_MARKER_SKIP_CACHE,
-                    DATALAB_MARKER_FORCE_OCR=request.app.state.config.DATALAB_MARKER_FORCE_OCR,
-                    DATALAB_MARKER_PAGINATE=request.app.state.config.DATALAB_MARKER_PAGINATE,
-                    DATALAB_MARKER_STRIP_EXISTING_OCR=request.app.state.config.DATALAB_MARKER_STRIP_EXISTING_OCR,
-                    DATALAB_MARKER_DISABLE_IMAGE_EXTRACTION=request.app.state.config.DATALAB_MARKER_DISABLE_IMAGE_EXTRACTION,
-                    DATALAB_MARKER_USE_LLM=request.app.state.config.DATALAB_MARKER_USE_LLM,
-                    DATALAB_MARKER_OUTPUT_FORMAT=request.app.state.config.DATALAB_MARKER_OUTPUT_FORMAT,
-                    EXTERNAL_DOCUMENT_LOADER_URL=request.app.state.config.EXTERNAL_DOCUMENT_LOADER_URL,
-                    EXTERNAL_DOCUMENT_LOADER_API_KEY=request.app.state.config.EXTERNAL_DOCUMENT_LOADER_API_KEY,
-                    TIKA_SERVER_URL=request.app.state.config.TIKA_SERVER_URL,
-                    DOCLING_SERVER_URL=request.app.state.config.DOCLING_SERVER_URL,
-                    DOCLING_OCR_ENGINE=request.app.state.config.DOCLING_OCR_ENGINE,
-                    DOCLING_OCR_LANG=request.app.state.config.DOCLING_OCR_LANG,
-                    DOCLING_DO_PICTURE_DESCRIPTION=request.app.state.config.DOCLING_DO_PICTURE_DESCRIPTION,
-                    PDF_EXTRACT_IMAGES=request.app.state.config.PDF_EXTRACT_IMAGES,
-                    DOCUMENT_INTELLIGENCE_ENDPOINT=request.app.state.config.DOCUMENT_INTELLIGENCE_ENDPOINT,
-                    DOCUMENT_INTELLIGENCE_KEY=request.app.state.config.DOCUMENT_INTELLIGENCE_KEY,
-                    MISTRAL_OCR_API_KEY=request.app.state.config.MISTRAL_OCR_API_KEY,
-                    HWP_JAR_PATH=getattr(request.app.state.config, 'HWP_JAR_PATH', '/workspace/open-webui/backend/python-hwplib/hwplib-1.1.8.jar'),
-                    HWPX_JAR_PATH=getattr(request.app.state.config, 'HWPX_JAR_PATH', '/workspace/open-webui/backend/python-hwpxlib/hwpxlib-1.0.5.jar'),
-                )
-                docs = loader.load(
-                    file.filename, file.meta.get("content_type"), file_path
-=======
                 text_content = form_data.content
             elif form_data.collection_name:
                 # Check if the file has already been processed and save the content
@@ -1508,7 +1472,6 @@
 
                 result = VECTOR_DB_CLIENT.query(
                     collection_name=f"file-{file.id}", filter={"file_id": file.id}
->>>>>>> 598282cf
                 )
 
                 if result is not None and len(result.ids[0]) > 0:
