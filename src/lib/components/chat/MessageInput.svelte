--- conflicted
+++ resolved
@@ -919,13 +919,10 @@
 		dropzoneElement?.addEventListener('drop', onDrop);
 		dropzoneElement?.addEventListener('dragleave', onDragLeave);
 
-<<<<<<< HEAD
 		await fetchUsageData();
 		// Update usage data every minute
 		usageInterval = setInterval(fetchUsageData, 60000);
-=======
 		await tools.set(await getTools(localStorage.token));
->>>>>>> 598282cf
 	});
 
 	onDestroy(() => {
@@ -1030,64 +1027,6 @@
 						</div>
 					{/if}
 				</div>
-<<<<<<< HEAD
-
-				<div class="w-full relative">
-					{#if atSelectedModel !== undefined}
-						<div
-							class="px-3 pb-0.5 pt-1.5 text-left w-full flex flex-col absolute bottom-0 left-0 right-0 bg-linear-to-t from-white dark:from-gray-900 z-10"
-						>
-							<div class="flex items-center justify-between w-full">
-								<div class="pl-[1px] flex items-center gap-2 text-sm dark:text-gray-500">
-									<img
-										crossOrigin="anonymous"
-										alt="model profile"
-										class="size-3.5 max-w-[28px] object-cover rounded-full"
-										src={$models.find((model) => model.id === atSelectedModel.id)?.info?.meta
-											?.profile_image_url ??
-											($i18n.language === 'dg-DG'
-												? `/doge.png`
-												: `${WEBUI_BASE_URL}/static/favicon.png`)}
-									/>
-									<div class="translate-y-[0.5px]">
-										Talking to <span class=" font-medium">{atSelectedModel.name}</span>
-									</div>
-								</div>
-								<div>
-									<button
-										class="flex items-center dark:text-gray-500"
-										on:click={() => {
-											atSelectedModel = undefined;
-										}}
-									>
-										<XMark />
-									</button>
-								</div>
-							</div>
-						</div>
-					{/if}
-
-					<Commands
-						bind:this={commandsElement}
-						bind:prompt
-						bind:files
-						on:upload={(e) => {
-							dispatch('upload', e.detail);
-						}}
-						on:select={(e) => {
-							const data = e.detail;
-
-							if (data?.type === 'model') {
-								atSelectedModel = data.data;
-							}
-
-							const chatInputElement = document.getElementById('chat-input');
-							chatInputElement?.focus();
-						}}
-					/>
-				</div>
-=======
->>>>>>> 598282cf
 			</div>
 		</div>
 
@@ -1553,7 +1492,6 @@
 											</div>
 										</InputMenu>
 
-<<<<<<< HEAD
 										<!-- 질문 증강 버튼 추가 -->
 										<Tooltip content={$i18n.t('AI를 통한 질문 구체화')} placement="top">
 											<button
@@ -1572,17 +1510,7 @@
 											<div
 												class="flex self-center w-[1px] h-4 mx-1.5 bg-gray-50 dark:bg-gray-800"
 											/>
-
-											<div class="flex gap-1 items-center overflow-x-auto scrollbar-none flex-1">
-												{#if showToolsButton}
-													<Tooltip
-														content={$i18n.t('{{COUNT}} Available Tools', {
-															COUNT: toolServers.length + selectedToolIds.length
-														})}
-=======
-										<div
-											class="flex self-center w-[1px] h-4 mx-1 bg-gray-200/50 dark:bg-gray-800/50"
-										/>
+										{/if}
 
 										{#if showWebSearchButton || showImageGenerationButton || showCodeInterpreterButton || showToolsButton || (toggleFilters && toggleFilters.length > 0)}
 											<IntegrationsMenu
@@ -1626,7 +1554,6 @@
 														on:click={() => {
 															showTools = !showTools;
 														}}
->>>>>>> 598282cf
 													>
 														<Wrench className="size-4" strokeWidth="1.75" />
 
