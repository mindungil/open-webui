<script lang="ts">
	import { toast } from 'svelte-sonner';
	import { marked } from 'marked';

	import { onMount, getContext, tick, createEventDispatcher } from 'svelte';
	import { blur, fade } from 'svelte/transition';

	const dispatch = createEventDispatcher();

	import {
		config,
		user,
		models as _models,
		temporaryChatEnabled,
		selectedFolder,
		chats,
		currentChatPage
	} from '$lib/stores';
	import { sanitizeResponseContent, extractCurlyBraceWords } from '$lib/utils';
	import { WEBUI_BASE_URL } from '$lib/constants';

	import Suggestions from './Suggestions.svelte';
	import Tooltip from '$lib/components/common/Tooltip.svelte';
	import EyeSlash from '$lib/components/icons/EyeSlash.svelte';
	import MessageInput from './MessageInput.svelte';
	import FolderPlaceholder from './Placeholder/FolderPlaceholder.svelte';
	import FolderTitle from './Placeholder/FolderTitle.svelte';
	import { getChatList } from '$lib/apis/chats';

	const i18n = getContext('i18n');

	export let createMessagePair: Function;
	export let stopResponse: Function;

	export let autoScroll = false;

	export let atSelectedModel: Model | undefined;
	export let selectedModels: [''];

	export let history;

	export let prompt = '';
	export let files = [];
	export let messageInput = null;

	export let selectedToolIds = [];
	export let selectedFilterIds = [];

	export let showCommands = false;

	export let imageGenerationEnabled = false;
	export let codeInterpreterEnabled = false;
	export let webSearchEnabled = false;

	export let onSelect = (e) => {};
	export let onChange = (e) => {};

	export let toolServers = [];

	let models = [];

	let selectedModelIdx = 0;

	$: if (selectedModels.length > 0) {
		selectedModelIdx = models.length - 1;
	}

	$: models = selectedModels.map((id) => $_models.find((m) => m.id === id));

	onMount(() => {});
</script>

<div class="m-auto w-full max-w-6xl px-2 @2xl:px-20 translate-y-6 py-24 text-center">
	{#if $temporaryChatEnabled}
		<Tooltip
			content={$i18n.t("This chat won't appear in history and your messages will not be saved.")}
			className="w-full flex justify-center mb-0.5"
			placement="top"
		>
			<div class="flex items-center gap-2 text-gray-500 text-base my-2 w-fit">
				<EyeSlash strokeWidth="2.5" className="size-4" />{$i18n.t('Temporary Chat')}
			</div>
		</Tooltip>
	{/if}

	<div
		class="w-full text-3xl text-gray-800 dark:text-gray-100 text-center flex items-center gap-4 font-primary"
	>
		<div class="w-full flex flex-col justify-center items-center">
<<<<<<< HEAD
			<div class="flex flex-row justify-center w-fit px-5">
				<div class="flex shrink-0 justify-center">
					<div class="flex mb-0.5" in:fade={{ duration: 100 }}>
						<img
							src="/static/jblogo.png"
							class="w-96 h-96 object-contain"
							alt="JB Logo"
							draggable="false"
						/>
					</div>
				</div>
			</div>
=======
			{#if $selectedFolder}
				<FolderTitle
					folder={$selectedFolder}
					onUpdate={async (folder) => {
						selectedFolder.set(folder);

						await chats.set(await getChatList(localStorage.token, $currentChatPage));
						currentChatPage.set(1);
					}}
					onDelete={async () => {
						await chats.set(await getChatList(localStorage.token, $currentChatPage));
						currentChatPage.set(1);

						selectedFolder.set(null);
					}}
				/>
			{:else}
				<div class="flex flex-row justify-center gap-3 @sm:gap-3.5 w-fit px-5 max-w-xl">
					<div class="flex shrink-0 justify-center">
						<div class="flex -space-x-4 mb-0.5" in:fade={{ duration: 100 }}>
							{#each models as model, modelIdx}
								<Tooltip
									content={(models[modelIdx]?.info?.meta?.tags ?? [])
										.map((tag) => tag.name.toUpperCase())
										.join(', ')}
									placement="top"
								>
									<button
										aria-hidden={models.length <= 1}
										aria-label={$i18n.t('Get information on {{name}} in the UI', {
											name: models[modelIdx]?.name
										})}
										on:click={() => {
											selectedModelIdx = modelIdx;
										}}
									>
										<img
											crossorigin="anonymous"
											src={model?.info?.meta?.profile_image_url ??
												($i18n.language === 'dg-DG'
													? `${WEBUI_BASE_URL}/doge.png`
													: `${WEBUI_BASE_URL}/static/favicon.png`)}
											class=" size-9 @sm:size-10 rounded-full border-[1px] border-gray-100 dark:border-none"
											aria-hidden="true"
											draggable="false"
										/>
									</button>
								</Tooltip>
							{/each}
						</div>
					</div>

					<div
						class=" text-3xl @sm:text-3xl line-clamp-1 flex items-center"
						in:fade={{ duration: 100 }}
					>
						{#if models[selectedModelIdx]?.name}
							<Tooltip
								content={models[selectedModelIdx]?.name}
								placement="top"
								className=" flex items-center "
							>
								<span class="line-clamp-1">
									{models[selectedModelIdx]?.name}
								</span>
							</Tooltip>
						{:else}
							{$i18n.t('Hello, {{name}}', { name: $user?.name })}
						{/if}
					</div>
				</div>

				<div class="flex mt-1 mb-2">
					<div in:fade={{ duration: 100, delay: 50 }}>
						{#if models[selectedModelIdx]?.info?.meta?.description ?? null}
							<Tooltip
								className=" w-fit"
								content={marked.parse(
									sanitizeResponseContent(
										models[selectedModelIdx]?.info?.meta?.description ?? ''
									).replaceAll('\n', '<br>')
								)}
								placement="top"
							>
								<div
									class="mt-0.5 px-2 text-sm font-normal text-gray-500 dark:text-gray-400 line-clamp-2 max-w-xl markdown"
								>
									{@html marked.parse(
										sanitizeResponseContent(
											models[selectedModelIdx]?.info?.meta?.description ?? ''
										).replaceAll('\n', '<br>')
									)}
								</div>
							</Tooltip>

							{#if models[selectedModelIdx]?.info?.meta?.user}
								<div class="mt-0.5 text-sm font-normal text-gray-400 dark:text-gray-500">
									By
									{#if models[selectedModelIdx]?.info?.meta?.user.community}
										<a
											href="https://openwebui.com/m/{models[selectedModelIdx]?.info?.meta?.user
												.username}"
											>{models[selectedModelIdx]?.info?.meta?.user.name
												? models[selectedModelIdx]?.info?.meta?.user.name
												: `@${models[selectedModelIdx]?.info?.meta?.user.username}`}</a
										>
									{:else}
										{models[selectedModelIdx]?.info?.meta?.user.name}
									{/if}
								</div>
							{/if}
						{/if}
					</div>
				</div>
			{/if}

>>>>>>> 598282cf
			<div class="text-base font-normal @md:max-w-3xl w-full py-3 {atSelectedModel ? 'mt-2' : ''}">
				<MessageInput
					bind:this={messageInput}
					{history}
					{selectedModels}
					bind:files
					bind:prompt
					bind:autoScroll
					bind:selectedToolIds
					bind:selectedFilterIds
					bind:imageGenerationEnabled
					bind:codeInterpreterEnabled
					bind:webSearchEnabled
					bind:atSelectedModel
					bind:showCommands
					{toolServers}
					{stopResponse}
					{createMessagePair}
					placeholder={$i18n.t('How can I help you today?')}
					{onChange}
					on:upload={(e) => {
						dispatch('upload', e.detail);
					}}
					on:submit={(e) => {
						dispatch('submit', e.detail);
					}}
				/>
			</div>
		</div>
	</div>

	{#if $selectedFolder}
		<div
			class="mx-auto px-4 md:max-w-3xl md:px-6 font-primary min-h-62"
			in:fade={{ duration: 200, delay: 200 }}
		>
			<FolderPlaceholder folder={$selectedFolder} />
		</div>
	{:else}
		<div class="mx-auto max-w-2xl font-primary mt-2" in:fade={{ duration: 200, delay: 200 }}>
			<div class="mx-5">
				<Suggestions
					suggestionPrompts={atSelectedModel?.info?.meta?.suggestion_prompts ??
						models[selectedModelIdx]?.info?.meta?.suggestion_prompts ??
						$config?.default_prompt_suggestions ??
						[]}
					inputValue={prompt}
					{onSelect}
				/>
			</div>
		</div>
	{/if}
</div><|MERGE_RESOLUTION|>--- conflicted
+++ resolved
@@ -87,7 +87,6 @@
 		class="w-full text-3xl text-gray-800 dark:text-gray-100 text-center flex items-center gap-4 font-primary"
 	>
 		<div class="w-full flex flex-col justify-center items-center">
-<<<<<<< HEAD
 			<div class="flex flex-row justify-center w-fit px-5">
 				<div class="flex shrink-0 justify-center">
 					<div class="flex mb-0.5" in:fade={{ duration: 100 }}>
@@ -100,124 +99,6 @@
 					</div>
 				</div>
 			</div>
-=======
-			{#if $selectedFolder}
-				<FolderTitle
-					folder={$selectedFolder}
-					onUpdate={async (folder) => {
-						selectedFolder.set(folder);
-
-						await chats.set(await getChatList(localStorage.token, $currentChatPage));
-						currentChatPage.set(1);
-					}}
-					onDelete={async () => {
-						await chats.set(await getChatList(localStorage.token, $currentChatPage));
-						currentChatPage.set(1);
-
-						selectedFolder.set(null);
-					}}
-				/>
-			{:else}
-				<div class="flex flex-row justify-center gap-3 @sm:gap-3.5 w-fit px-5 max-w-xl">
-					<div class="flex shrink-0 justify-center">
-						<div class="flex -space-x-4 mb-0.5" in:fade={{ duration: 100 }}>
-							{#each models as model, modelIdx}
-								<Tooltip
-									content={(models[modelIdx]?.info?.meta?.tags ?? [])
-										.map((tag) => tag.name.toUpperCase())
-										.join(', ')}
-									placement="top"
-								>
-									<button
-										aria-hidden={models.length <= 1}
-										aria-label={$i18n.t('Get information on {{name}} in the UI', {
-											name: models[modelIdx]?.name
-										})}
-										on:click={() => {
-											selectedModelIdx = modelIdx;
-										}}
-									>
-										<img
-											crossorigin="anonymous"
-											src={model?.info?.meta?.profile_image_url ??
-												($i18n.language === 'dg-DG'
-													? `${WEBUI_BASE_URL}/doge.png`
-													: `${WEBUI_BASE_URL}/static/favicon.png`)}
-											class=" size-9 @sm:size-10 rounded-full border-[1px] border-gray-100 dark:border-none"
-											aria-hidden="true"
-											draggable="false"
-										/>
-									</button>
-								</Tooltip>
-							{/each}
-						</div>
-					</div>
-
-					<div
-						class=" text-3xl @sm:text-3xl line-clamp-1 flex items-center"
-						in:fade={{ duration: 100 }}
-					>
-						{#if models[selectedModelIdx]?.name}
-							<Tooltip
-								content={models[selectedModelIdx]?.name}
-								placement="top"
-								className=" flex items-center "
-							>
-								<span class="line-clamp-1">
-									{models[selectedModelIdx]?.name}
-								</span>
-							</Tooltip>
-						{:else}
-							{$i18n.t('Hello, {{name}}', { name: $user?.name })}
-						{/if}
-					</div>
-				</div>
-
-				<div class="flex mt-1 mb-2">
-					<div in:fade={{ duration: 100, delay: 50 }}>
-						{#if models[selectedModelIdx]?.info?.meta?.description ?? null}
-							<Tooltip
-								className=" w-fit"
-								content={marked.parse(
-									sanitizeResponseContent(
-										models[selectedModelIdx]?.info?.meta?.description ?? ''
-									).replaceAll('\n', '<br>')
-								)}
-								placement="top"
-							>
-								<div
-									class="mt-0.5 px-2 text-sm font-normal text-gray-500 dark:text-gray-400 line-clamp-2 max-w-xl markdown"
-								>
-									{@html marked.parse(
-										sanitizeResponseContent(
-											models[selectedModelIdx]?.info?.meta?.description ?? ''
-										).replaceAll('\n', '<br>')
-									)}
-								</div>
-							</Tooltip>
-
-							{#if models[selectedModelIdx]?.info?.meta?.user}
-								<div class="mt-0.5 text-sm font-normal text-gray-400 dark:text-gray-500">
-									By
-									{#if models[selectedModelIdx]?.info?.meta?.user.community}
-										<a
-											href="https://openwebui.com/m/{models[selectedModelIdx]?.info?.meta?.user
-												.username}"
-											>{models[selectedModelIdx]?.info?.meta?.user.name
-												? models[selectedModelIdx]?.info?.meta?.user.name
-												: `@${models[selectedModelIdx]?.info?.meta?.user.username}`}</a
-										>
-									{:else}
-										{models[selectedModelIdx]?.info?.meta?.user.name}
-									{/if}
-								</div>
-							{/if}
-						{/if}
-					</div>
-				</div>
-			{/if}
-
->>>>>>> 598282cf
 			<div class="text-base font-normal @md:max-w-3xl w-full py-3 {atSelectedModel ? 'mt-2' : ''}">
 				<MessageInput
 					bind:this={messageInput}
