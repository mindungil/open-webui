<script lang="ts">
	import { toast } from 'svelte-sonner';
	import { goto, invalidate, invalidateAll } from '$app/navigation';
	import { onMount, getContext, createEventDispatcher, tick, onDestroy } from 'svelte';
	const i18n = getContext('i18n');

	const dispatch = createEventDispatcher();

	import {
		archiveChatById,
		cloneChatById,
		deleteChatById,
		getAllTags,
		getChatById,
		getChatList,
		getChatListByTagName,
		getPinnedChatList,
		updateChatById,
		updateChatFolderIdById
	} from '$lib/apis/chats';
	import {
		chatId,
		chatTitle as _chatTitle,
		chats,
		mobile,
		pinnedChats,
		showSidebar,
		currentChatPage,
		tags,
		selectedFolder
	} from '$lib/stores';

	import ChatMenu from './ChatMenu.svelte';
	import DeleteConfirmDialog from '$lib/components/common/ConfirmDialog.svelte';
	import ShareChatModal from '$lib/components/chat/ShareChatModal.svelte';
	import GarbageBin from '$lib/components/icons/GarbageBin.svelte';
	import Tooltip from '$lib/components/common/Tooltip.svelte';
	import ArchiveBox from '$lib/components/icons/ArchiveBox.svelte';
	import DragGhost from '$lib/components/common/DragGhost.svelte';
	import Check from '$lib/components/icons/Check.svelte';
	import XMark from '$lib/components/icons/XMark.svelte';
	import Document from '$lib/components/icons/Document.svelte';
	import Sparkles from '$lib/components/icons/Sparkles.svelte';
	import { generateTitle } from '$lib/apis';

	export let className = '';

	export let id;
	export let title;

	export let selected = false;
	export let shiftKey = false;

	let chat = null;

	let mouseOver = false;
	let draggable = false;
	$: if (mouseOver) {
		loadChat();
	}

	const loadChat = async () => {
		if (!chat) {
			draggable = false;
			chat = await getChatById(localStorage.token, id);
			draggable = true;
		}
	};

	let showShareChatModal = false;
	let confirmEdit = false;

	let chatTitle = title;

	const editChatTitle = async (id, title) => {
		if (title === '') {
			toast.error($i18n.t('Title cannot be an empty string.'));
		} else {
			await updateChatById(localStorage.token, id, {
				title: title
			});

			if (id === $chatId) {
				_chatTitle.set(title);
			}

			currentChatPage.set(1);
			await chats.set(await getChatList(localStorage.token, $currentChatPage));
			await pinnedChats.set(await getPinnedChatList(localStorage.token));

			dispatch('change');
		}
	};

	const cloneChatHandler = async (id) => {
		const res = await cloneChatById(
			localStorage.token,
			id,
			$i18n.t('Clone of {{TITLE}}', {
				TITLE: title
			})
		).catch((error) => {
			toast.error(`${error}`);
			return null;
		});

		if (res) {
			goto(`/c/${res.id}`);

			currentChatPage.set(1);
			await chats.set(await getChatList(localStorage.token, $currentChatPage));
			await pinnedChats.set(await getPinnedChatList(localStorage.token));
		}
	};

	const deleteChatHandler = async (id) => {
		const res = await deleteChatById(localStorage.token, id).catch((error) => {
			toast.error(`${error}`);
			return null;
		});

		if (res) {
			tags.set(await getAllTags(localStorage.token));
			if ($chatId === id) {
				await goto('/');

				await chatId.set('');
				await tick();
			}

			dispatch('change');
		}
	};

	const archiveChatHandler = async (id) => {
		await archiveChatById(localStorage.token, id);
		dispatch('change');
	};

	const moveChatHandler = async (chatId, folderId) => {
		if (chatId && folderId) {
			const res = await updateChatFolderIdById(localStorage.token, chatId, folderId).catch(
				(error) => {
					toast.error(`${error}`);
					return null;
				}
			);

			if (res) {
				currentChatPage.set(1);
				await chats.set(await getChatList(localStorage.token, $currentChatPage));
				await pinnedChats.set(await getPinnedChatList(localStorage.token));

				dispatch('change');

				toast.success($i18n.t('Chat moved successfully'));
			}
		} else {
			toast.error($i18n.t('Failed to move chat'));
		}
	};

	let itemElement;

	let generating = false;

	let ignoreBlur = false;
	let doubleClicked = false;

	let dragged = false;
	let x = 0;
	let y = 0;

	const dragImage = new Image();
	dragImage.src =
		'data:image/png;base64,iVBORw0KGgoAAAANSUhEUgAAAAEAAAABCAQAAAC1HAwCAAAAC0lEQVR42mNkYAAAAAYAAjCB0C8AAAAASUVORK5CYII=';

	const onDragStart = (event) => {
		event.stopPropagation();

		event.dataTransfer.setDragImage(dragImage, 0, 0);

		// Set the data to be transferred
		event.dataTransfer.setData(
			'text/plain',
			JSON.stringify({
				type: 'chat',
				id: id,
				item: chat
			})
		);

		dragged = true;
		itemElement.style.opacity = '0.5'; // Optional: Visual cue to show it's being dragged
	};

	const onDrag = (event) => {
		event.stopPropagation();

		x = event.clientX;
		y = event.clientY;
	};

	const onDragEnd = (event) => {
		event.stopPropagation();

		itemElement.style.opacity = '1'; // Reset visual cue after drag
		dragged = false;
	};

	const onClickOutside = (event) => {
		if (confirmEdit && !event.target.closest(`#chat-title-input-${id}`)) {
			confirmEdit = false;
			ignoreBlur = false;
			chatTitle = '';
		}
	};

	onMount(() => {
		if (itemElement) {
			document.addEventListener('click', onClickOutside, true);

			// Event listener for when dragging starts
			itemElement.addEventListener('dragstart', onDragStart);
			// Event listener for when dragging occurs (optional)
			itemElement.addEventListener('drag', onDrag);
			// Event listener for when dragging ends
			itemElement.addEventListener('dragend', onDragEnd);
		}
	});

	onDestroy(() => {
		if (itemElement) {
			document.removeEventListener('click', onClickOutside, true);

			itemElement.removeEventListener('dragstart', onDragStart);
			itemElement.removeEventListener('drag', onDrag);
			itemElement.removeEventListener('dragend', onDragEnd);
		}
	});

	let showDeleteConfirm = false;

	const chatTitleInputKeydownHandler = (e) => {
		if (e.key === 'Enter') {
			e.preventDefault();
			setTimeout(() => {
				const input = document.getElementById(`chat-title-input-${id}`);
				if (input) input.blur();
			}, 0);
		} else if (e.key === 'Escape') {
			e.preventDefault();
			confirmEdit = false;
			chatTitle = '';
		}
	};

	const renameHandler = async () => {
		chatTitle = title;
		confirmEdit = true;

		await tick();

		setTimeout(() => {
			const input = document.getElementById(`chat-title-input-${id}`);
			if (input) {
				input.focus();
				input.select();
			}
		}, 0);
	};

	const generateTitleHandler = async () => {
		generating = true;
		if (!chat) {
			chat = await getChatById(localStorage.token, id);
		}

		const messages = (chat.chat?.messages ?? []).map((message) => {
			return {
				role: message.role,
				content: message.content
			};
		});

		const model = chat.chat.models.at(0) ?? chat.models.at(0) ?? '';

		chatTitle = '';

		const generatedTitle = await generateTitle(localStorage.token, model, messages).catch(
			(error) => {
				toast.error(`${error}`);
				return null;
			}
		);

		if (generatedTitle) {
			if (generatedTitle !== title) {
				editChatTitle(id, generatedTitle);
			}

			confirmEdit = false;
		} else {
			chatTitle = title;
		}

		generating = false;
	};
</script>

<ShareChatModal bind:show={showShareChatModal} chatId={id} />

<DeleteConfirmDialog
	bind:show={showDeleteConfirm}
	title={$i18n.t('Delete chat?')}
	on:confirm={() => {
		deleteChatHandler(id);
	}}
>
	<div class=" text-sm text-gray-500 flex-1 line-clamp-3">
		{$i18n.t('This will delete')} <span class="  font-semibold">{title}</span>.
	</div>
</DeleteConfirmDialog>

{#if dragged && x && y}
	<DragGhost {x} {y}>
		<div class=" bg-black/80 backdrop-blur-2xl px-2 py-1 rounded-lg w-fit max-w-40">
			<div class="flex items-center gap-1">
				<Document className=" size-[18px]" strokeWidth="2" />
				<div class=" text-xs text-white line-clamp-1">
					{title}
				</div>
			</div>
		</div>
	</DragGhost>
{/if}

<div
	id="sidebar-chat-group"
	bind:this={itemElement}
	class=" w-full {className} relative group"
	draggable={draggable && !confirmEdit}
>
	{#if confirmEdit}
		<div
			id="sidebar-chat-item"
			class=" w-full flex justify-between rounded-xl px-[11px] py-[6px] {id === $chatId ||
			confirmEdit
				? 'bg-gray-100 dark:bg-gray-900 selected'
				: selected
					? 'bg-gray-100 dark:bg-gray-950 selected'
					: 'group-hover:bg-gray-100 dark:group-hover:bg-gray-950'}  whitespace-nowrap text-ellipsis relative {generating
				? 'cursor-not-allowed'
				: ''}"
		>
			<input
				id="chat-title-input-{id}"
				bind:value={chatTitle}
				class=" bg-transparent w-full outline-hidden mr-10"
				placeholder={generating ? $i18n.t('Generating...') : ''}
				disabled={generating}
				on:keydown={chatTitleInputKeydownHandler}
				on:blur={async (e) => {
					// check if target is generate button
					if (ignoreBlur) {
						ignoreBlur = false;

						if (e.relatedTarget?.id === 'generate-title-button') {
							generateTitleHandler();
						}
						return;
					}

					if (doubleClicked) {
						e.preventDefault();
						e.stopPropagation();

						await tick();
						setTimeout(() => {
							const input = document.getElementById(`chat-title-input-${id}`);
							if (input) input.focus();
						}, 0);

						doubleClicked = false;
						return;
					}

					if (chatTitle !== title) {
						editChatTitle(id, chatTitle);
					}

					confirmEdit = false;
					chatTitle = '';
				}}
			/>
		</div>
	{:else}
		<a
			id="sidebar-chat-item"
			class=" w-full flex justify-between rounded-xl px-[11px] py-[6px] {id === $chatId ||
			confirmEdit
				? 'bg-gray-100 dark:bg-gray-900 selected'
				: selected
					? 'bg-gray-100 dark:bg-gray-950 selected'
					: ' group-hover:bg-gray-100 dark:group-hover:bg-gray-950'}  whitespace-nowrap text-ellipsis"
			href="/c/{id}"
			on:click={() => {
				dispatch('select');

				if ($selectedFolder) {
					selectedFolder.set(null);
				}

				if ($mobile) {
					showSidebar.set(false);
				}
			}}
			on:dblclick={async (e) => {
				e.preventDefault();
				e.stopPropagation();

				doubleClicked = true;
				renameHandler();
			}}
			on:mouseenter={(e) => {
				mouseOver = true;
			}}
			on:mouseleave={(e) => {
				mouseOver = false;
			}}
			on:focus={(e) => {}}
			draggable="false"
		>
			<div class=" flex self-center flex-1 w-full">
<<<<<<< HEAD
				<div dir="auto" class="text-left self-center overflow-hidden w-full min-h-[20px] leading-normal break-all whitespace-normal">
=======
				<div dir="auto" class="text-left self-center overflow-hidden w-full h-[20px] truncate">
>>>>>>> 598282cf
					{title}
				</div>
			</div>
		</a>
	{/if}

	<!-- svelte-ignore a11y-no-static-element-interactions -->
	<div
		id="sidebar-chat-item-menu"
		class="
        {id === $chatId || confirmEdit
			? 'from-gray-100 dark:from-gray-900 selected'
			: selected
				? 'from-gray-100 dark:from-gray-950 selected'
				: 'invisible group-hover:visible from-gray-100 dark:from-gray-950'}
            absolute {className === 'pr-2'
			? 'right-[8px]'
			: 'right-1'} top-[4px] py-1 pr-0.5 mr-1.5 pl-5 bg-linear-to-l from-80%

              to-transparent"
		on:mouseenter={(e) => {
			mouseOver = true;
		}}
		on:mouseleave={(e) => {
			mouseOver = false;
		}}
	>
		{#if confirmEdit}
			<div
				class="flex self-center items-center space-x-1.5 z-10 translate-y-[0.5px] -translate-x-[0.5px]"
			>
				<Tooltip content={$i18n.t('Generate')}>
					<button
						class=" self-center dark:hover:text-white transition disabled:cursor-not-allowed"
						id="generate-title-button"
						disabled={generating}
						on:mouseenter={() => {
							ignoreBlur = true;
						}}
					>
						<Sparkles strokeWidth="2" />
					</button>
				</Tooltip>
			</div>
		{:else if shiftKey && mouseOver}
			<div class=" flex items-center self-center space-x-1.5">
				<Tooltip content={$i18n.t('Archive')} className="flex items-center">
					<button
						class=" self-center dark:hover:text-white transition"
						on:click={() => {
							archiveChatHandler(id);
						}}
						type="button"
					>
						<ArchiveBox className="size-4  translate-y-[0.5px]" strokeWidth="2" />
					</button>
				</Tooltip>

				<Tooltip content={$i18n.t('Delete')}>
					<button
						class=" self-center dark:hover:text-white transition"
						on:click={() => {
							deleteChatHandler(id);
						}}
						type="button"
					>
						<GarbageBin strokeWidth="2" />
					</button>
				</Tooltip>
			</div>
		{:else}
			<div class="flex self-center z-10 items-end">
				<ChatMenu
					chatId={id}
					cloneChatHandler={() => {
						cloneChatHandler(id);
					}}
					shareHandler={() => {
						showShareChatModal = true;
					}}
					{moveChatHandler}
					archiveChatHandler={() => {
						archiveChatHandler(id);
					}}
					{renameHandler}
					deleteHandler={() => {
						showDeleteConfirm = true;
					}}
					onClose={() => {
						dispatch('unselect');
					}}
					on:change={async () => {
						dispatch('change');
					}}
					on:tag={(e) => {
						dispatch('tag', e.detail);
					}}
				>
					<button
						aria-label="Chat Menu"
						class=" self-center dark:hover:text-white transition m-0"
						on:click={() => {
							dispatch('select');
						}}
					>
						<svg
							xmlns="http://www.w3.org/2000/svg"
							viewBox="0 0 16 16"
							fill="currentColor"
							class="w-4 h-4"
						>
							<path
								d="M2 8a1.5 1.5 0 1 1 3 0 1.5 1.5 0 0 1-3 0ZM6.5 8a1.5 1.5 0 1 1 3 0 1.5 1.5 0 0 1-3 0ZM12.5 6.5a1.5 1.5 0 1 0 0 3 1.5 1.5 0 0 0 0-3Z"
							/>
						</svg>
					</button>
				</ChatMenu>

				{#if id === $chatId}
					<!-- Shortcut support using "delete-chat-button" id -->
					<button
						id="delete-chat-button"
						class="hidden"
						on:click={() => {
							showDeleteConfirm = true;
						}}
					>
						<svg
							xmlns="http://www.w3.org/2000/svg"
							viewBox="0 0 16 16"
							fill="currentColor"
							class="w-4 h-4"
						>
							<path
								d="M2 8a1.5 1.5 0 1 1 3 0 1.5 1.5 0 0 1-3 0ZM6.5 8a1.5 1.5 0 1 1 3 0 1.5 1.5 0 0 1-3 0ZM12.5 6.5a1.5 1.5 0 1 0 0 3 1.5 1.5 0 0 0 0-3Z"
							/>
						</svg>
					</button>
				{/if}
			</div>
		{/if}
	</div>
</div><|MERGE_RESOLUTION|>--- conflicted
+++ resolved
@@ -432,11 +432,7 @@
 			draggable="false"
 		>
 			<div class=" flex self-center flex-1 w-full">
-<<<<<<< HEAD
-				<div dir="auto" class="text-left self-center overflow-hidden w-full min-h-[20px] leading-normal break-all whitespace-normal">
-=======
 				<div dir="auto" class="text-left self-center overflow-hidden w-full h-[20px] truncate">
->>>>>>> 598282cf
 					{title}
 				</div>
 			</div>
