--- conflicted
+++ resolved
@@ -287,13 +287,9 @@
 	"New Chat": "Новый чат",
 	"New Password": "Новый пароль",
 	"No results found": "",
-<<<<<<< HEAD
 	"No search query generated": "",
 	"No search results found": "",
-	"No source available": "",
-=======
 	"No source available": "Нет доступных источников",
->>>>>>> 233dcb2d
 	"Not factually correct": "",
 	"Not sure what to add?": "Не уверены, что добавить?",
 	"Not sure what to write? Switch to": "Не уверены, что написать? Переключитесь на",
