<<<<<<< HEAD
import { PublicClientApplication } from '@azure/msal-browser';
import type { PopupRequest } from '@azure/msal-browser';
=======
import { v4 as uuidv4 } from 'uuid';
>>>>>>> 95cadaca

let CLIENT_ID = '';

async function getCredentials() {
	if (CLIENT_ID) return;
	
	const response = await fetch('/api/config');
	if (!response.ok) {
		throw new Error('Failed to fetch OneDrive credentials');
	}
	const config = await response.json();
	CLIENT_ID = config.onedrive?.client_id;
	if (!CLIENT_ID) {
		throw new Error('OneDrive client ID not configured');
	}
}


let msalInstance: PublicClientApplication | null = null;

// Initialize MSAL authentication
async function initializeMsal() {
	try {
		if (!CLIENT_ID) {
			await getCredentials();
		}
		
		const msalParams = {
			auth: {
				authority: 'https://login.microsoftonline.com/consumers',
				clientId: CLIENT_ID
			}
		};
		
		if (!msalInstance) {
			msalInstance = new PublicClientApplication(msalParams);
			if (msalInstance.initialize) {
				await msalInstance.initialize();
			}
		}
		
		return msalInstance;
	} catch (error) {
		throw new Error('MSAL initialization failed: ' + (error instanceof Error ? error.message : String(error)));
	}
}

// Retrieve OneDrive access token
async function getToken(): Promise<string> {
	const authParams: PopupRequest = { scopes: ['OneDrive.ReadWrite'] };
	let accessToken = '';
	try {
		msalInstance = await initializeMsal();
		if (!msalInstance) {
			throw new Error('MSAL not initialized');
		}
		
		const resp = await msalInstance.acquireTokenSilent(authParams);
		accessToken = resp.accessToken;
	} catch (err) {
		if (!msalInstance) {
			throw new Error('MSAL not initialized');
		}
		
		try {
			const resp = await msalInstance.loginPopup(authParams);
			msalInstance.setActiveAccount(resp.account);
			if (resp.idToken) {
				const resp2 = await msalInstance.acquireTokenSilent(authParams);
				accessToken = resp2.accessToken;
			}
		} catch (popupError) {
			throw new Error('Failed to login: ' + (popupError instanceof Error ? popupError.message : String(popupError)));
		}
	}
	
	if (!accessToken) {
		throw new Error('Failed to acquire access token');
	}
	
	return accessToken;
}

const baseUrl = 'https://onedrive.live.com/picker';
const params = {
	sdk: '8.0',
	entry: {
		oneDrive: {
			files: {}
		}
	},
	authentication: {},
	messaging: {
		origin: window?.location?.origin,
		channelId: uuidv4()
	},
	typesAndSources: {
		mode: 'files',
		pivots: {
			oneDrive: true,
			recent: true
		}
	}
};


// Download file from OneDrive
async function downloadOneDriveFile(fileInfo: any): Promise<Blob> {
	const accessToken = await getToken();
	if (!accessToken) {
		throw new Error('Unable to retrieve OneDrive access token.');
	}
	const fileInfoUrl = `${fileInfo['@sharePoint.endpoint']}/drives/${fileInfo.parentReference.driveId}/items/${fileInfo.id}`;
	const response = await fetch(fileInfoUrl, {
		headers: {
			Authorization: `Bearer ${accessToken}`
		}
	});
	if (!response.ok) {
		throw new Error('Failed to fetch file information.');
	}
	const fileData = await response.json();
	const downloadUrl = fileData['@content.downloadUrl'];
	const downloadResponse = await fetch(downloadUrl);
	if (!downloadResponse.ok) {
		throw new Error('Failed to download file.');
	}
	return await downloadResponse.blob();
}

// Open OneDrive file picker and return selected file metadata
export async function openOneDrivePicker(): Promise<any | null> {
	if (typeof window === 'undefined') {
		throw new Error('Not in browser environment');
	}
	return new Promise((resolve, reject) => {
		let pickerWindow: Window | null = null;
		let channelPort: MessagePort | null = null;

		const handleWindowMessage = (event: MessageEvent) => {
			if (event.source !== pickerWindow) return;
			const message = event.data;
			if (message?.type === 'initialize' && message?.channelId === params.messaging.channelId) {
				channelPort = event.ports?.[0];
				if (!channelPort) return;
				channelPort.addEventListener('message', handlePortMessage);
				channelPort.start();
				channelPort.postMessage({ type: 'activate' });
			}
		};

		const handlePortMessage = async (portEvent: MessageEvent) => {
			const portData = portEvent.data;
			switch (portData.type) {
				case 'notification':
					break;
				case 'command': {
					channelPort?.postMessage({ type: 'acknowledge', id: portData.id });
					const command = portData.data;
					switch (command.command) {
						case 'authenticate': {
							try {
								const newToken = await getToken();
								if (newToken) {
									channelPort?.postMessage({
										type: 'result',
										id: portData.id,
										data: { result: 'token', token: newToken }
									});
								} else {
									throw new Error('Could not retrieve auth token');
								}
							} catch (err) {
								channelPort?.postMessage({
									result: 'error',
									error: { code: 'tokenError', message: 'Failed to get token' },
									isExpected: true
								});
							}
							break;
						}
						case 'close': {
							cleanup();
							resolve(null);
							break;
						}
						case 'pick': {
							channelPort?.postMessage({
								type: 'result',
								id: portData.id,
								data: { result: 'success' }
							});
							cleanup();
							resolve(command);
							break;
						}
						default: {
							channelPort?.postMessage({
								result: 'error',
								error: { code: 'unsupportedCommand', message: command.command },
								isExpected: true
							});
							break;
						}
					}
					break;
				}
			}
		};

		function cleanup() {
			window.removeEventListener('message', handleWindowMessage);
			if (channelPort) {
				channelPort.removeEventListener('message', handlePortMessage);
			}
			if (pickerWindow) {
				pickerWindow.close();
				pickerWindow = null;
			}
		}

		const initializePicker = async () => {
			try {
				const authToken = await getToken();
				if (!authToken) {
					return reject(new Error('Failed to acquire access token'));
				}
				
				pickerWindow = window.open('', 'OneDrivePicker', 'width=800,height=600');
				if (!pickerWindow) {
					return reject(new Error('Failed to open OneDrive picker window'));
				}
				
				const queryString = new URLSearchParams({
					filePicker: JSON.stringify(params)
				});
				const url = `${baseUrl}?${queryString.toString()}`;
				
				const form = pickerWindow.document.createElement('form');
				form.setAttribute('action', url);
				form.setAttribute('method', 'POST');
				const input = pickerWindow.document.createElement('input');
				input.setAttribute('type', 'hidden');
				input.setAttribute('name', 'access_token');
				input.setAttribute('value', authToken);
				form.appendChild(input);
				
				pickerWindow.document.body.appendChild(form);
				form.submit();
				
				window.addEventListener('message', handleWindowMessage);
			} catch (err) {
				if (pickerWindow) {
					pickerWindow.close();
				}
				reject(err);
			}
		};

		initializePicker();
	});
}

// Pick and download file from OneDrive
export async function pickAndDownloadFile(): Promise<{ blob: Blob; name: string } | null> {
	const pickerResult = await openOneDrivePicker();
	
	if (!pickerResult || !pickerResult.items || pickerResult.items.length === 0) {
		return null;
	}
	
	const selectedFile = pickerResult.items[0];
	const blob = await downloadOneDriveFile(selectedFile);
	
	return { blob, name: selectedFile.name };
}

export { downloadOneDriveFile };<|MERGE_RESOLUTION|>--- conflicted
+++ resolved
@@ -1,9 +1,6 @@
-<<<<<<< HEAD
 import { PublicClientApplication } from '@azure/msal-browser';
 import type { PopupRequest } from '@azure/msal-browser';
-=======
 import { v4 as uuidv4 } from 'uuid';
->>>>>>> 95cadaca
 
 let CLIENT_ID = '';
 
