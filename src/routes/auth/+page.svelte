--- conflicted
+++ resolved
@@ -222,7 +222,6 @@
 						</div>
 					</div>
 				{:else}
-<<<<<<< HEAD
 					<div class="  my-auto pb-10 w-full dark:text-gray-100">
 						<form
 							class=" flex flex-col justify-center"
@@ -255,18 +254,75 @@
 									</div>
 								{/if}
 							</div>
-=======
-					<div class="my-auto flex flex-col justify-center items-center">
-						<div class=" sm:max-w-md my-auto pb-10 w-full dark:text-gray-100">
-							{#if $config?.metadata?.auth_logo_position === 'center'}
-								<div class="flex justify-center mb-6">
-									<img
-										id="logo"
-										crossorigin="anonymous"
-										src="{WEBUI_BASE_URL}/static/favicon.png"
-										class="size-24 rounded-full"
-										alt=""
-									/>
+
+							{#if $config?.features.enable_login_form || $config?.features.enable_ldap}
+								<div class="flex flex-col mt-4">
+									{#if mode === 'signup'}
+										<div class="mb-2">
+											<label for="name" class="text-sm font-medium text-left mb-1 block"
+												>{$i18n.t('Name')}</label
+											>
+											<input
+												bind:value={name}
+												type="text"
+												id="name"
+												class="my-0.5 w-full text-sm outline-hidden bg-transparent"
+												autocomplete="name"
+												placeholder={$i18n.t('Enter Your Full Name')}
+												required
+											/>
+										</div>
+									{/if}
+
+									{#if mode === 'ldap'}
+										<div class="mb-2">
+											<label for="username" class="text-sm font-medium text-left mb-1 block"
+												>{$i18n.t('Username')}</label
+											>
+											<input
+												bind:value={ldapUsername}
+												type="text"
+												class="my-0.5 w-full text-sm outline-hidden bg-transparent"
+												autocomplete="username"
+												name="username"
+												id="username"
+												placeholder={$i18n.t('Enter Your Username')}
+												required
+											/>
+										</div>
+									{:else}
+										<div class="mb-2">
+											<label for="email" class="text-sm font-medium text-left mb-1 block"
+												>{$i18n.t('Email')}</label
+											>
+											<input
+												bind:value={email}
+												type="email"
+												id="email"
+												class="my-0.5 w-full text-sm outline-hidden bg-transparent"
+												autocomplete="email"
+												name="email"
+												placeholder={$i18n.t('Enter Your Email')}
+												required
+											/>
+										</div>
+									{/if}
+
+									<div>
+										<label for="password" class="text-sm font-medium text-left mb-1 block"
+											>{$i18n.t('Password')}</label
+										>
+										<input
+											bind:value={password}
+											type="password"
+											id="password"
+											class="my-0.5 w-full text-sm outline-hidden bg-transparent"
+											placeholder={$i18n.t('Enter Your Password')}
+											autocomplete="current-password"
+											name="current-password"
+											required
+										/>
+									</div>
 								</div>
 							{/if}
 							<form
@@ -317,7 +373,6 @@
 												/>
 											</div>
 										{/if}
->>>>>>> 598282cf
 
 										{#if mode === 'ldap'}
 											<div class="mb-2">
