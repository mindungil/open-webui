import { sveltekit } from '@sveltejs/kit/vite';
import { defineConfig } from 'vite';

import { viteStaticCopy } from 'vite-plugin-static-copy';

export default defineConfig({
	plugins: [
		sveltekit(),
		viteStaticCopy({
			targets: [
				{
					src: 'node_modules/onnxruntime-web/dist/*.jsep.*',

					dest: 'wasm'
				}
			]
		})
	],
	define: {
		APP_VERSION: JSON.stringify(process.env.npm_package_version),
		APP_BUILD_HASH: JSON.stringify(process.env.APP_BUILD_HASH || 'dev-build')
	},
	build: {
		sourcemap: true
	},
	worker: {
		format: 'es'
	},
<<<<<<< HEAD
	server: {
    		host: true,
    			allowedHosts: ['ai.jb.go.kr', 'ai1.jb.go.kr'],
    	proxy: {
      		'/v1': {
        			target: 'http://127.0.0.1:8080',  // 백엔드
        			changeOrigin: true,
        			ws: true,
      			},
      		'/api': {
        			target: 'http://127.0.0.1:8080',
        			changeOrigin: true,
        			ws: true,
      			}
    		}
  	},
  	preview: {
    		allowedHosts: ['ai.jb.go.kr', 'ai1.jb.go.kr'],
  	}
=======
	esbuild: {
		pure: process.env.ENV === 'dev' ? [] : ['console.log', 'console.debug', 'console.error']
	}
>>>>>>> 598282cf
});<|MERGE_RESOLUTION|>--- conflicted
+++ resolved
@@ -26,7 +26,6 @@
 	worker: {
 		format: 'es'
 	},
-<<<<<<< HEAD
 	server: {
     		host: true,
     			allowedHosts: ['ai.jb.go.kr', 'ai1.jb.go.kr'],
@@ -46,9 +45,4 @@
   	preview: {
     		allowedHosts: ['ai.jb.go.kr', 'ai1.jb.go.kr'],
   	}
-=======
-	esbuild: {
-		pure: process.env.ENV === 'dev' ? [] : ['console.log', 'console.debug', 'console.error']
-	}
->>>>>>> 598282cf
 });